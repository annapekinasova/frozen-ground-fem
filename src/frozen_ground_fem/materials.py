--- conflicted
+++ resolved
@@ -105,16 +105,11 @@
         self.thrm_cond_solids = thrm_cond_solids
         self.spec_grav_solids = spec_grav_solids
         self.spec_heat_cap_solids = spec_heat_cap_solids
-<<<<<<< HEAD
-        self.hyd_cond = hyd_cond
-        self.comp_index = comp_index
         self.deg_sat_water_alpha = deg_sat_water_alpha
         self.deg_sat_water_beta = deg_sat_water_beta
         self.hyd_cond_index = hyd_cond_index
         self.hyd_cond_mult = hyd_cond_mult
         self.hyd_cond_0 = hyd_cond_0
-=======
->>>>>>> 2b9d7d46
         self.void_ratio_min = void_ratio_min
         self.void_ratio_sep = void_ratio_sep
         self.void_ratio_lim = void_ratio_lim
