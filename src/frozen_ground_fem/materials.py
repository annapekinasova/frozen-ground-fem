"""frozen_ground_fem.materials.py - A module for material constants and classes
for tracking material properties.

"""
import numpy as np

"""
grav_acc : float
    The gravitational acceleration in SI units, m * s^{-2}
"""
grav_acc = 9.81

"""
dens_water : float
    The density of water in SI units, kg * m^{-3}
"""
dens_water = 1e3

"""
unit_weight_water : float
    The unit weight of water in SI units, N * m^{-3}
"""
unit_weight_water = grav_acc * dens_water

"""
spec_grav_ice : float
    The specific gravity of ice
"""
spec_grav_ice = 0.91

"""
vol_heat_cap_water : float
    The volumetric heat capacity of water in SI units, J.m^{-3}.K^{-1}
"""
vol_heat_cap_water = 4.204e6

"""
vol_heat_cap_ice : float
    The volumetric heat capacity of ice in SI units, J.m^{-3}.K^{-1}
"""
vol_heat_cap_ice = 1.881e6

"""
thrm_cond_water : float
    The thermal conductivity of water in SI units, J.m^{-3}.K^{-1}
"""
thrm_cond_water = 0.563

"""
thrm_cond_ice : float
    The thermal conductivity of ice in SI units, J.m^{-3}.K^{-1}
"""
thrm_cond_ice = 2.22

"""
latent_heat_fusion_water : float
    The specific latent heat fusion water in SI units, J.kg^{-1}
"""
latent_heat_fusion_water = 333.55e3


# private constants (for convenience / efficiency)
_LOG_10 = np.log(10)


class Material:
    """Class for storing the properties of the solids in porous medium.

    Attributes
    ----------
    thrm_cond_solids
    dens_solids
    spec_heat_cap_solids
    vol_heat_cap_solids
    """

    def __init__(
        self,
        thrm_cond_solids=0.0,
        spec_grav_solids=0.0,
        spec_heat_cap_solids=0.0,
        deg_sat_water_alpha=0.0,
        deg_sat_water_beta=0.0,
        hyd_cond_index=0.0,
        hyd_cond_mult=0.0,
        hyd_cond_0=0.0,
        void_ratio_0_hyd_cond=0.0,
        void_ratio_min=0.0,
        void_ratio_sep=0.0,
        void_ratio_lim=0.0,
        void_ratio_tr=0.0,
        water_flux_b1=0.0,
        water_flux_b2=0.0,
        water_flux_b3=0.0,
        temp_rate_ref=0.0,
        seg_pot_0=0.0,
        void_rat_0_comp=0.0,
        void_rat_0_rebound=0.0,
        comp_index_unfrozen=0.0,
        rebound_index_unfrozen=0.0,
        eff_stress_0_comp=0.0,
        eff_stress_0_rebound=0.0,
    ):
        self._thrm_cond_solids = 0.0
        self._spec_grav_solids = 0.0
        self._dens_solids = 0.0
        self._spec_heat_cap_solids = 0.0
        self._deg_sat_water_alpha = 0.0
        self._deg_sat_water_beta = 0.0
        self._hyd_cond_index = 0.0
        self._hyd_cond_mult = 0.0
        self._hyd_cond_0 = 0.0
        self._void_ratio_0_hyd_cond = 0.0
        self._void_ratio_min = 0.0
        self._void_ratio_sep = 0.0
        self._void_ratio_lim = 0.0
        self._void_ratio_tr = 0.0
        self._water_flux_b1 = 0.0
        self._water_flux_b2 = 0.0
        self._water_flux_b3 = 0.0
        self._temp_rate_ref = 0.0
        self._seg_pot_0 = 0.0
        self._void_rat_0_comp = 0.0
        self._void_rat_0_rebound = 0.0
        self._comp_index_unfrozen = 0.0
        self._rebound_index_unfrozen = 0.0
        self._eff_stress_0_comp = 0.0
        self._eff_stress_0_rebound = 0.0
        self.thrm_cond_solids = thrm_cond_solids
        self.spec_grav_solids = spec_grav_solids
        self.spec_heat_cap_solids = spec_heat_cap_solids
        self.deg_sat_water_alpha = deg_sat_water_alpha
        self.deg_sat_water_beta = deg_sat_water_beta
        self.hyd_cond_index = hyd_cond_index
        self.hyd_cond_mult = hyd_cond_mult
        self.hyd_cond_0 = hyd_cond_0
        self.void_ratio_0_hyd_cond = void_ratio_0_hyd_cond
        self.void_ratio_min = void_ratio_min
        self.void_ratio_sep = void_ratio_sep
        self.void_ratio_lim = void_ratio_lim
        self.void_ratio_tr = void_ratio_tr
        self.water_flux_b1 = water_flux_b1
        self.water_flux_b2 = water_flux_b2
        self.water_flux_b3 = water_flux_b3
        self.temp_rate_ref = temp_rate_ref
        self.seg_pot_0 = seg_pot_0
        self.void_rat_0_comp = void_rat_0_comp
        self.void_rat_0_rebound = void_rat_0_rebound
        self.comp_index_unfrozen = comp_index_unfrozen
        self.rebound_index_unfrozen = rebound_index_unfrozen
        self.eff_stress_0_comp = eff_stress_0_comp
        self.eff_stress_0_rebound = eff_stress_0_rebound


    @property
    def thrm_cond_solids(self):
        """Thermal conductivity of solids.

        Parameters
        ----------
        value : float or int or str
            Value to assign to the thermal conductivity of solids.

        Returns
        -------
        float
            Current value of thermal conductivity of solids.

        Raises
        ------
        ValueError
            If value to assign is not convertible to float.
            If value < 0.
        """
        return self._thrm_cond_solids

    @thrm_cond_solids.setter
    def thrm_cond_solids(self, value):
        value = float(value)
        if value < 0.0:
            raise ValueError(f"thrm_cond_solids {value} is not positive")
        self._thrm_cond_solids = value

    @property
    def dens_solids(self):
        """Density of solids.

        Returns
        -------
        float
            Current value of density of solids.
        """
        return self._dens_solids

    @property
    def spec_grav_solids(self):
        """Specific gravity of solids.

        Parameters
        ----------
        value : float or int or str
            Value to assign to the specific gravity of solids.

        Returns
        -------
        float
            Current value of specific gravity of solids.

        Raises
        ------
        ValueError
            If value to assign is not convertible to float.
            If value < 0.
        """
        return self._spec_grav_solids

    @spec_grav_solids.setter
    def spec_grav_solids(self, value):
        value = float(value)
        if value < 0.0:
            raise ValueError(f"spec_grav_solids {value} is not positive")
        self._spec_grav_solids = value
        self._dens_solids = value * dens_water
        self._update_vol_heat_cap_solids()

    @property
    def spec_heat_cap_solids(self):
        """Specific heat capacity of solids.

        Parameters
        ----------
        value : float or int or str
            Value to assign to the specific heat capacity of solids.

        Returns
        -------
        float
            Current value of specific heat capacity of solids.

        Raises
        ------
        ValueError
            If value to assign is not convertible to float.
            If value < 0.
        """
        return self._spec_heat_cap_solids

    @spec_heat_cap_solids.setter
    def spec_heat_cap_solids(self, value):
        value = float(value)
        if value < 0.0:
            raise ValueError(f"spec_heat_cap_solids {value} is not positive")
        self._spec_heat_cap_solids = value
        self._update_vol_heat_cap_solids()

    @property
    def vol_heat_cap_solids(self):
        """Specific heat capacity of solids.

        Returns
        -------
        float
            Current value of volumetric heat capacity of solids.

        Notes
        -----
        This property cannot be set. It is calculated from density of solids
        and specific heat capacity of solids.
        """
        return self._vol_heat_cap_solids

    def _update_vol_heat_cap_solids(self):
        self._vol_heat_cap_solids = self.dens_solids * self.spec_heat_cap_solids

    @property
    def deg_sat_water_alpha(self):
        """Alpha material constant [kPa]
        for calculation of degree of saturation of water.

        Parameters
        ----------
        value : float or int or str
            Value to assign to the alpha constant.

        Returns
        -------
        float
            Current value of alpha.

        Raises
        ------
        ValueError
            If value to assign is not convertible to float.
            If value < 0.
        """
        return self._deg_sat_water_alpha

    @deg_sat_water_alpha.setter
    def deg_sat_water_alpha(self, value):
        value = float(value)
        if value < 0.0:
            raise ValueError(f"deg_sat_water_alpha {value} is not positive")
        self._deg_sat_water_alpha = value

    @property
    def deg_sat_water_beta(self):
        """Beta material constant []
        for calculation of degree of saturation of water.

        Parameters
        ----------
        value : float or int or str
            Value to assign to the beta constant.

        Returns
        -------
        float
            Current value of beta.

        Raises
        ------
        ValueError
            If value to assign is not convertible to float.
            If value < 0.
        """
        return self._deg_sat_water_beta

    @deg_sat_water_beta.setter
    def deg_sat_water_beta(self, value):
        value = float(value)
        if value < 0.0:
            raise ValueError(f"deg_sat_water_beta {value} is not positive")
        self._deg_sat_water_beta = value

    @property
    def hyd_cond_index(self):
        """Hydraulic conductivity index constant of unfrozen soil.

        Parameters
        ----------
        value : float or int or str
            Value to assign to the hydraulic conductivity index.

        Returns
        -------
        float
            Current value of hydraulic conductivity index.

        Raises
        ------
        ValueError
            If value to assign is not convertible to float.
            If value < 0.
        """
        return self._hyd_cond_index

    @hyd_cond_index.setter
    def hyd_cond_index(self, value):
        value = float(value)
        if value < 0.0:
            raise ValueError(f"hyd_cond_index {value} is not positive")
        self._hyd_cond_index = value

    @property
    def hyd_cond_mult(self):
        """Hydraulic conductivity multiplier constant []
        for adjusting the hydraulic conductivity of
        thawed soil encoutered in freeze-thaw cycle.

        Parameters
        ----------
        value : float or int or str
            Value to assign to the hydraulic conductivity multiplier.

        Returns
        -------
        float
            Current value of hydraulic conductivity multiplier.

        Raises
        ------
        ValueError
            If value to assign is not convertible to float.
            If value < 0.
        """
        return self._hyd_cond_mult

    @hyd_cond_mult.setter
    def hyd_cond_mult(self, value):
        value = float(value)
        if value < 0.0:
            raise ValueError(f"hyd_cond_mult {value} is not positive")
        self._hyd_cond_mult = value

    @property
    def hyd_cond_0(self):
        """Reference hydraulic conductivity [m/s]
        with unfrozen reference void ratio.

        Parameters
        ----------
        value : float or int or str
            Value to assign to the reference hydraulic conductivity.

        Returns
        -------
        float
            Current value of reference hydraulic conductivity.

        Raises
        ------
        ValueError
            If value to assign is not convertible to float.
            If value < 0.
        """
        return self._hyd_cond_0

    @hyd_cond_0.setter
    def hyd_cond_0(self, value):
        value = float(value)
        if value < 0.0:
            raise ValueError(f"hyd_cond_0 {value} is not positive")
        self._hyd_cond_0 = value

    @property
    def void_ratio_0_hyd_cond(self):
        """Reference unfrozen void ratio.

        Parameters
        ----------
        value : float or int or str
            Value to assign to the reference unfrozen void ratio.

        Returns
        -------
        float
            Current value of reference unfrozen void ratio.

        Raises
        ------
        ValueError
            If value to assign is not convertible to float.
            If value < 0.
        """
        return self._void_ratio_0_hyd_cond

    @void_ratio_0_hyd_cond.setter
    def void_ratio_0_hyd_cond(self, value):
        value = float(value)
        if value < 0.0:
            raise ValueError(f"void_ratio_0_hyd_cond {value} is not positive")
        self._void_ratio_0_hyd_cond = value

    @property
    def void_ratio_min(self):
        """Minimum void ratio for consolidation curves.

        Parameters
        ----------
        value : float or int or str
            Value to assign to the minimum void ratio.

        Returns
        -------
        float
            Current value of the minimum void ratio.

        Raises
        ------
        ValueError
            If value to assign is not convertible to float.
            If value < 0.
        """
        return self._void_ratio_min

    @void_ratio_min.setter
    def void_ratio_min(self, value):
        value = float(value)
        if value < 0.0:
            raise ValueError(f"void_ratio_min {value} is not positive")
        self._void_ratio_min = value

    @property
    def void_ratio_sep(self):
        """Separation void ratio for consolidation curves.

        Parameters
        ----------
        value : float or int or str
            Value to assign to the separation void ratio.

        Returns
        -------
        float
            Current value of the separation void ratio.

        Raises
        ------
        ValueError
            If value to assign is not convertible to float.
            If value < 0.
        """
        return self._void_ratio_sep

    @void_ratio_sep.setter
    def void_ratio_sep(self, value):
        value = float(value)
        if value < 0.0:
            raise ValueError(f"void_ratio_sep {value} is not positive")
        self._void_ratio_sep = value

    @property
    def void_ratio_lim(self):
        """Limit void ratio for consolidation curves.

        Parameters
        ----------
        value : float or int or str
            Value to assign to the limit void ratio.

        Returns
        -------
        float
            Current value of the limit void ratio.

        Raises
        ------
        ValueError
            If value to assign is not convertible to float.
            If value < 0.
        """
        return self._void_ratio_lim

    @void_ratio_lim.setter
    def void_ratio_lim(self, value):
        value = float(value)
        if value < 0.0:
            raise ValueError(f"void_ratio_lim {value} is not positive")
        self._void_ratio_lim = value

    @property
    def void_ratio_tr(self):
        """Thawed rebound void ratio for hydraulic conductivity curve.

        Parameters
        ----------
        value : float or int or str
            Value to assign to the thawed rebound void ratio.

        Returns
        -------
        float
            Current value of the thawed rebound void ratio.

        Raises
        ------
        ValueError
            If value to assign is not convertible to float.
            If value < 0.
        """
        return self._void_ratio_tr

    @void_ratio_tr.setter
    def void_ratio_tr(self, value):
        value = float(value)
        if value < 0.0:
            raise ValueError(f"void_ratio_tr {value} is not positive")
        self._void_ratio_tr = value

    @property
    def water_flux_b1(self):
        """The b1 parameter for the water flux function for frozen soil.
        This value is unitless.

        Parameters
        ----------
        value : float or int or str
            Value to assign to the b1 parameter.

        Returns
        -------
        float
            Current value of the b1 parameter.

        Raises
        ------
        ValueError
            If value to assign is not convertible to float.
            If value < 0.
        """
        return self._water_flux_b1

    @water_flux_b1.setter
    def water_flux_b1(self, value):
        value = float(value)
        if value < 0.0:
            raise ValueError(f"water_flux_b1 {value} is not positive")
        self._water_flux_b1 = value

    @property
    def water_flux_b2(self):
        """The b2 parameter for the water flux function for frozen soil.
        This value has units of (deg C)^{-1}.

        Parameters
        ----------
        value : float or int or str
            Value to assign to the b2 parameter.

        Returns
        -------
        float
            Current value of the b2 parameter.

        Raises
        ------
        ValueError
            If value to assign is not convertible to float.
            If value < 0.
        """
        return self._water_flux_b2

    @water_flux_b2.setter
    def water_flux_b2(self, value):
        value = float(value)
        if value < 0.0:
            raise ValueError(f"water_flux_b2 {value} is not positive")
        self._water_flux_b2 = value

    @property
    def water_flux_b3(self):
        """The b3 parameter for the water flux function for frozen soil.
        This value has units of (MPa)^{-1}.

        Parameters
        ----------
        value : float or int or str
            Value to assign to the b3 parameter.

        Returns
        -------
        float
            Current value of the b3 parameter.

        Raises
        ------
        ValueError
            If value to assign is not convertible to float.
            If value < 0.
        """
        return self._water_flux_b3

    @water_flux_b3.setter
    def water_flux_b3(self, value):
        value = float(value)
        if value < 0.0:
            raise ValueError(f"water_flux_b3 {value} is not positive")
        self._water_flux_b3 = value

    @property
    def temp_rate_ref(self):
        """The reference temperature rate for the water flux function.

        Parameters
        ----------
        value : float or int or str
            Value to assign to the reference temperature rate.

        Returns
        -------
        float
            Current value of the reference temperature rate.

        Raises
        ------
        ValueError
            If value to assign is not convertible to float.
            If value < 0.
        """
        return self._temp_rate_ref

    @temp_rate_ref.setter
    def temp_rate_ref(self, value):
        value = float(value)
        if value < 0.0:
            raise ValueError(f"temp_rate_ref {value} is not positive")
        self._temp_rate_ref = value

    @property
    def seg_pot_0(self):
        """The reference segregation potential for the water flux function.

        Parameters
        ----------
        value : float or int or str
            Value to assign to the reference segregation potential.

        Returns
        -------
        float
            Current value of the reference segregation potential.

        Raises
        ------
        ValueError
            If value to assign is not convertible to float.
            If value < 0.
        """
        return self._seg_pot_0

    @seg_pot_0.setter
    def seg_pot_0(self, value):
        value = float(value)
        if value < 0.0:
            raise ValueError(f"seg_pot_0 {value} is not positive")
        self._seg_pot_0 = value

    def deg_sat_water(self, temp):
        """The degree of saturation of water function.

        Parameters
        ----------
        temp : float
            Current temperature.

        Returns
        -------
        float
            The degree of saturation of water.
        float
            The derivative of degree of saturation of water
            with respect to temperature.
        """
        deg_sat_water = 1.0
        deg_sat_deriv = 0.0
        if temp > 0.0:
            return deg_sat_water, deg_sat_deriv
        rho_i = spec_grav_ice * dens_water
        temp_kelvin = temp + 273.15
        log_temp_ratio = np.log(temp_kelvin / 273.15)
        alpha = self.deg_sat_water_alpha
        beta = self.deg_sat_water_beta
        latent_heat_ratio = -latent_heat_fusion_water * rho_i / alpha
        beta_ratio_0 = 1.0 / (1.0 - beta)
        beta_ratio_1 = beta * beta_ratio_0
        beta_ratio_2 = (1 + beta) / beta
        deg_sat_base = (latent_heat_ratio * log_temp_ratio) ** beta_ratio_0
        deg_sat_water = (1.0 + deg_sat_base) ** (-beta)
        deg_sat_deriv = -beta_ratio_1 * latent_heat_ratio / temp_kelvin
        deg_sat_deriv *= (deg_sat_water**beta_ratio_2) * (deg_sat_base**beta)
        return deg_sat_water, deg_sat_deriv

<<<<<<< HEAD
    @property
    def void_rat_0_comp(self):
        """Reference unfrozen void ratio
        corresponding to compression 
        (normal consolidation line).

        Parameters
        ----------
        value : float or int or str
            Value to assign to the reference unfrozen compression void ratio.
=======
    def hyd_cond(self, e, temp, thawed):
        """The hydraulic conductivity for unfrozen and thawed soil.

        Parameters
        ----------
        e : float
            Current void ratio.
        temp : float
            Current temperature.
        thawed : logical
            Flag for whether soil is thawed or unfrozen.
>>>>>>> 4e8fa14e

        Returns
        -------
        float
<<<<<<< HEAD
            Current value of reference unfrozen compression void ratio.

        Raises
        ------
        ValueError
            If value to assign is not convertible to float.
            If value < 0.
        """
        return self._void_rat_0_comp

    @void_rat_0_comp.setter
    def void_rat_0_comp(self, value):
        value = float(value)
        if value < 0.0:
            raise ValueError(f"void_rat_0_comp {value} is not positive")
        self._void_rat_0_comp = value

    @property
    def void_rat_0_rebound(self):
        """Reference unfrozen void ratio
        corresponding to rebound 
        (unloading-reloading line).

        Parameters
        ----------
        value : float or int or str
            Value to assign to the reference unfrozen rebound void ratio.

        Returns
        -------
        float
            Current value of reference unfrozen rebound void ratio.

        Raises
        ------
        ValueError
            If value to assign is not convertible to float.
            If value < 0.
        """
        return self._void_rat_0_rebound

    @void_rat_0_rebound.setter
    def void_rat_0_rebound(self, value):
        value = float(value)
        if value < 0.0:
            raise ValueError(f"void_rat_0_rebound {value} is not positive")
        self._void_rat_0_rebound = value

    @property
    def comp_index_unfrozen(self):
        """Compression index in unfrozen soil.

        Parameters
        ----------
        value : float or int or str
            Value to assign to the compression index.

        Returns
        -------
        float
            Current value of the compression index.

        Raises
        ------
        ValueError
            If value to assign is not convertible to float.
            If value < 0.
        """
        return self._comp_index_unfrozen

    @comp_index_unfrozen.setter
    def comp_index_unfrozen(self, value):
        value = float(value)
        if value < 0.0:
            raise ValueError(f"comp_index_unforzen {value} is not positive")
        self._comp_index_unfrozen = value

    @property
    def rebound_index_unfrozen(self):
        """Rebound index in unfrozen soil.

        Parameters
        ----------
        value : float or int or str
            Value to assign to the rebound index.

        Returns
        -------
        float
            Current value of the rebound index.
=======
            The hydraulic conductivity.
        float
            The gradient of hydraulic conductivity
            with respect to void raito.
>>>>>>> 4e8fa14e

        Raises
        ------
        ValueError
<<<<<<< HEAD
            If value to assign is not convertible to float.
            If value < 0.
        """
        return self._rebound_index_unfrozen

    @rebound_index_unfrozen.setter
    def rebound_index_unfrozen(self, value):
        value = float(value)
        if value < 0.0:
            raise ValueError(f"rebound_index_unfrozen {value} is not positive")
        self._rebound_index_unfrozen = value

    @property
    def eff_stress_0_comp(self):
        """Effective stress for compression curve.

        Parameters
        ----------
        value : float or int or str
            Value to assign to the compression effective stress.

        Returns
        -------
        float
            Current value of the compression effective stress.

        Raises
        ------
        ValueError
            If value to assign is not convertible to float.
            If value < 0.
        """
        return self._eff_stress_0_comp

    @eff_stress_0_comp.setter
    def eff_stress_0_comp(self, value):
        value = float(value)
        if value < 0.0:
            raise ValueError(f"eff_stress_0_comp {value} is not positive")
        self._eff_stress_0_comp = value

    @property
    def eff_stress_0_rebound(self):
        """Effective stress for rebound curve.

        Parameters
        ----------
        value : float or int or str
            Value to assign to the rebound effective stress.

        Returns
        -------
        float
            Current value of the rebound effective stress.

        Raises
        ------
        ValueError
            If value to assign is not convertible to float.
            If value < 0.
        """
        return self._eff_stress_0_rebound

    @eff_stress_0_rebound.setter
    def eff_stress_0_rebound(self, value):
        value = float(value)
        if value < 0.0:
            raise ValueError(f"eff_stress_0_rebound {value} is not positive")
        self._eff_stress_0_rebound = value
=======
            If temp <= 0.0.
        """
        if temp <= 0.0:
            raise ValueError(f"temp {temp} is not positive.")
        eu0 = self.void_ratio_0_hyd_cond
        e_min = self.void_ratio_min
        e_tr = self.void_ratio_tr
        m = 1.0
        if thawed and e >= e_min and e <= e_tr:
            m = self.hyd_cond_mult
        k0 = m * self.hyd_cond_0
        C_ku = self.hyd_cond_index
        k = k0 * 10 ** ((e - eu0) / C_ku)
        dk_de = k * _LOG_10 / C_ku
        return k, dk_de
>>>>>>> 4e8fa14e

    def water_flux(self, e, e0, temp, temp_rate, temp_grad, sigma_1):
        """The water flux function for frozen soil.

        Parameters
        ----------
        e : float
            Current void ratio.
        e0 : float
            Initial void ratio.
        temp : float
            Current temperature.
        temp_rate : float
            Current temperature time derivative.
        temp_grad : float
            Current temperature gradient (in Lagrangian coordinates).
        sigma_1 : float
            Current local stress (overburden and void ratio correction).

        Returns
        -------
        float
            The water flux rate.

        Raises
        ------
        ValueError
            If the given temp > 0.0 since this only applies for frozen soil.
        """
        if temp > 0.0:
            raise ValueError(f"temp {temp} is above Tf = 0.0")
        void_ratio_factor = (1.0 + e0) / (1.0 + e)
        temp_rate_ratio = np.abs(temp_rate / self.temp_rate_ref)
        temp_rate_factor = 1.0
        if temp_rate < 0.0:
            temp_rate_factor += self.water_flux_b1 * np.log(temp_rate_ratio)
        elif temp_rate > 0.0:
            temp_rate_factor -= self.water_flux_b1 * np.log(temp_rate_ratio)
        exp_factor = np.exp(
            self.water_flux_b2 * (temp - 0.0) - self.water_flux_b3 * sigma_1
        )
        water_flux = (
            -void_ratio_factor
            * temp_rate_factor
            * self.seg_pot_0
            * exp_factor
            * temp_grad
        )
        return water_flux

    # TODO: update this method for nonlinear large strain
    # currently it just returns the compression index,
    # which can be used like the modulus parameter in
    # Terzaghi consolidation
    def grad_sig_void_ratio(self, void_ratio, pre_consol_stress):
        raise NotImplementedError()


"""An instance of the material class with all parameters set to zero.
"""
NULL_MATERIAL = Material()<|MERGE_RESOLUTION|>--- conflicted
+++ resolved
@@ -715,6 +715,184 @@
             raise ValueError(f"seg_pot_0 {value} is not positive")
         self._seg_pot_0 = value
 
+    @property
+    def void_rat_0_comp(self):
+        """Reference unfrozen void ratio
+        corresponding to compression 
+        (normal consolidation line).
+
+        Parameters
+        ----------
+        value : float or int or str
+            Value to assign to the reference unfrozen compression void ratio.
+
+        Returns
+        -------
+        float
+            Current value of reference unfrozen compression void ratio.
+
+        Raises
+        ------
+        ValueError
+            If value to assign is not convertible to float.
+            If value < 0.
+        """
+        return self._void_rat_0_comp
+
+    @void_rat_0_comp.setter
+    def void_rat_0_comp(self, value):
+        value = float(value)
+        if value < 0.0:
+            raise ValueError(f"void_rat_0_comp {value} is not positive")
+        self._void_rat_0_comp = value
+
+    @property
+    def void_rat_0_rebound(self):
+        """Reference unfrozen void ratio
+        corresponding to rebound 
+        (unloading-reloading line).
+
+        Parameters
+        ----------
+        value : float or int or str
+            Value to assign to the reference unfrozen rebound void ratio.
+
+        Returns
+        -------
+        float
+            Current value of reference unfrozen rebound void ratio.
+
+        Raises
+        ------
+        ValueError
+            If value to assign is not convertible to float.
+            If value < 0.
+        """
+        return self._void_rat_0_rebound
+
+    @void_rat_0_rebound.setter
+    def void_rat_0_rebound(self, value):
+        value = float(value)
+        if value < 0.0:
+            raise ValueError(f"void_rat_0_rebound {value} is not positive")
+        self._void_rat_0_rebound = value
+
+    @property
+    def comp_index_unfrozen(self):
+        """Compression index in unfrozen soil.
+
+        Parameters
+        ----------
+        value : float or int or str
+            Value to assign to the compression index.
+
+        Returns
+        -------
+        float
+            Current value of the compression index.
+
+        Raises
+        ------
+        ValueError
+            If value to assign is not convertible to float.
+            If value < 0.
+        """
+        return self._comp_index_unfrozen
+
+    @comp_index_unfrozen.setter
+    def comp_index_unfrozen(self, value):
+        value = float(value)
+        if value < 0.0:
+            raise ValueError(f"comp_index_unforzen {value} is not positive")
+        self._comp_index_unfrozen = value
+
+    @property
+    def rebound_index_unfrozen(self):
+        """Rebound index in unfrozen soil.
+
+        Parameters
+        ----------
+        value : float or int or str
+            Value to assign to the rebound index.
+
+        Returns
+        -------
+        float
+            Current value of the rebound index.
+
+        Raises
+        ------
+        ValueError
+            If value to assign is not convertible to float.
+            If value < 0.
+        """
+        return self._rebound_index_unfrozen
+
+    @rebound_index_unfrozen.setter
+    def rebound_index_unfrozen(self, value):
+        value = float(value)
+        if value < 0.0:
+            raise ValueError(f"rebound_index_unfrozen {value} is not positive")
+        self._rebound_index_unfrozen = value
+
+    @property
+    def eff_stress_0_comp(self):
+        """Effective stress for compression curve.
+
+        Parameters
+        ----------
+        value : float or int or str
+            Value to assign to the compression effective stress.
+
+        Returns
+        -------
+        float
+            Current value of the compression effective stress.
+
+        Raises
+        ------
+        ValueError
+            If value to assign is not convertible to float.
+            If value < 0.
+        """
+        return self._eff_stress_0_comp
+
+    @eff_stress_0_comp.setter
+    def eff_stress_0_comp(self, value):
+        value = float(value)
+        if value < 0.0:
+            raise ValueError(f"eff_stress_0_comp {value} is not positive")
+        self._eff_stress_0_comp = value
+
+    @property
+    def eff_stress_0_rebound(self):
+        """Effective stress for rebound curve.
+
+        Parameters
+        ----------
+        value : float or int or str
+            Value to assign to the rebound effective stress.
+
+        Returns
+        -------
+        float
+            Current value of the rebound effective stress.
+
+        Raises
+        ------
+        ValueError
+            If value to assign is not convertible to float.
+            If value < 0.
+        """
+        return self._eff_stress_0_rebound
+
+    @eff_stress_0_rebound.setter
+    def eff_stress_0_rebound(self, value):
+        value = float(value)
+        if value < 0.0:
+            raise ValueError(f"eff_stress_0_rebound {value} is not positive")
+        self._eff_stress_0_rebound = value
+
     def deg_sat_water(self, temp):
         """The degree of saturation of water function.
 
@@ -750,18 +928,6 @@
         deg_sat_deriv *= (deg_sat_water**beta_ratio_2) * (deg_sat_base**beta)
         return deg_sat_water, deg_sat_deriv
 
-<<<<<<< HEAD
-    @property
-    def void_rat_0_comp(self):
-        """Reference unfrozen void ratio
-        corresponding to compression 
-        (normal consolidation line).
-
-        Parameters
-        ----------
-        value : float or int or str
-            Value to assign to the reference unfrozen compression void ratio.
-=======
     def hyd_cond(self, e, temp, thawed):
         """The hydraulic conductivity for unfrozen and thawed soil.
 
@@ -773,183 +939,18 @@
             Current temperature.
         thawed : logical
             Flag for whether soil is thawed or unfrozen.
->>>>>>> 4e8fa14e
-
-        Returns
-        -------
-        float
-<<<<<<< HEAD
-            Current value of reference unfrozen compression void ratio.
-
-        Raises
-        ------
-        ValueError
-            If value to assign is not convertible to float.
-            If value < 0.
-        """
-        return self._void_rat_0_comp
-
-    @void_rat_0_comp.setter
-    def void_rat_0_comp(self, value):
-        value = float(value)
-        if value < 0.0:
-            raise ValueError(f"void_rat_0_comp {value} is not positive")
-        self._void_rat_0_comp = value
-
-    @property
-    def void_rat_0_rebound(self):
-        """Reference unfrozen void ratio
-        corresponding to rebound 
-        (unloading-reloading line).
-
-        Parameters
-        ----------
-        value : float or int or str
-            Value to assign to the reference unfrozen rebound void ratio.
-
-        Returns
-        -------
-        float
-            Current value of reference unfrozen rebound void ratio.
-
-        Raises
-        ------
-        ValueError
-            If value to assign is not convertible to float.
-            If value < 0.
-        """
-        return self._void_rat_0_rebound
-
-    @void_rat_0_rebound.setter
-    def void_rat_0_rebound(self, value):
-        value = float(value)
-        if value < 0.0:
-            raise ValueError(f"void_rat_0_rebound {value} is not positive")
-        self._void_rat_0_rebound = value
-
-    @property
-    def comp_index_unfrozen(self):
-        """Compression index in unfrozen soil.
-
-        Parameters
-        ----------
-        value : float or int or str
-            Value to assign to the compression index.
-
-        Returns
-        -------
-        float
-            Current value of the compression index.
-
-        Raises
-        ------
-        ValueError
-            If value to assign is not convertible to float.
-            If value < 0.
-        """
-        return self._comp_index_unfrozen
-
-    @comp_index_unfrozen.setter
-    def comp_index_unfrozen(self, value):
-        value = float(value)
-        if value < 0.0:
-            raise ValueError(f"comp_index_unforzen {value} is not positive")
-        self._comp_index_unfrozen = value
-
-    @property
-    def rebound_index_unfrozen(self):
-        """Rebound index in unfrozen soil.
-
-        Parameters
-        ----------
-        value : float or int or str
-            Value to assign to the rebound index.
-
-        Returns
-        -------
-        float
-            Current value of the rebound index.
-=======
+
+        Returns
+        -------
+        float
             The hydraulic conductivity.
         float
             The gradient of hydraulic conductivity
             with respect to void raito.
->>>>>>> 4e8fa14e
-
-        Raises
-        ------
-        ValueError
-<<<<<<< HEAD
-            If value to assign is not convertible to float.
-            If value < 0.
-        """
-        return self._rebound_index_unfrozen
-
-    @rebound_index_unfrozen.setter
-    def rebound_index_unfrozen(self, value):
-        value = float(value)
-        if value < 0.0:
-            raise ValueError(f"rebound_index_unfrozen {value} is not positive")
-        self._rebound_index_unfrozen = value
-
-    @property
-    def eff_stress_0_comp(self):
-        """Effective stress for compression curve.
-
-        Parameters
-        ----------
-        value : float or int or str
-            Value to assign to the compression effective stress.
-
-        Returns
-        -------
-        float
-            Current value of the compression effective stress.
-
-        Raises
-        ------
-        ValueError
-            If value to assign is not convertible to float.
-            If value < 0.
-        """
-        return self._eff_stress_0_comp
-
-    @eff_stress_0_comp.setter
-    def eff_stress_0_comp(self, value):
-        value = float(value)
-        if value < 0.0:
-            raise ValueError(f"eff_stress_0_comp {value} is not positive")
-        self._eff_stress_0_comp = value
-
-    @property
-    def eff_stress_0_rebound(self):
-        """Effective stress for rebound curve.
-
-        Parameters
-        ----------
-        value : float or int or str
-            Value to assign to the rebound effective stress.
-
-        Returns
-        -------
-        float
-            Current value of the rebound effective stress.
-
-        Raises
-        ------
-        ValueError
-            If value to assign is not convertible to float.
-            If value < 0.
-        """
-        return self._eff_stress_0_rebound
-
-    @eff_stress_0_rebound.setter
-    def eff_stress_0_rebound(self, value):
-        value = float(value)
-        if value < 0.0:
-            raise ValueError(f"eff_stress_0_rebound {value} is not positive")
-        self._eff_stress_0_rebound = value
-=======
+
+        Raises
+        ------
+        ValueError
             If temp <= 0.0.
         """
         if temp <= 0.0:
@@ -965,7 +966,6 @@
         k = k0 * 10 ** ((e - eu0) / C_ku)
         dk_de = k * _LOG_10 / C_ku
         return k, dk_de
->>>>>>> 4e8fa14e
 
     def water_flux(self, e, e0, temp, temp_rate, temp_grad, sigma_1):
         """The water flux function for frozen soil.
