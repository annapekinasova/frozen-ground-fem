import unittest

import numpy as np

from frozen_ground_fem.materials import (
    Material,
    thrm_cond_water as lam_w,
    thrm_cond_ice as lam_i,
)
from frozen_ground_fem.geometry import (
    Node1D,
    IntegrationPoint1D,
)
from frozen_ground_fem.coupled import (
    CoupledAnalysis1D,
)
from frozen_ground_fem.thermal import (
    ThermalBoundary1D,
)
from frozen_ground_fem.consolidation import (
    ConsolidationBoundary1D,
    HydraulicBoundary1D,
)


class TestCoupledAnalysis1DInvalid(unittest.TestCase):
    def test_z_min_max_setters(self):
        msh = CoupledAnalysis1D((100, -8))
        self.assertAlmostEqual(msh.z_min, -8.0)
        self.assertAlmostEqual(msh.z_max, 100.0)
        with self.assertRaises(ValueError):
            msh.z_min = "twelve"
        with self.assertRaises(ValueError):
            msh.z_min = 101.0
        with self.assertRaises(ValueError):
            msh.z_max = "twelve"
        with self.assertRaises(ValueError):
            msh.z_max = -8.0
        self.assertAlmostEqual(msh.z_min, -8.0)
        self.assertAlmostEqual(msh.z_max, 100.0)

    def test_grid_size_setter(self):
        msh = CoupledAnalysis1D((100, -8))
        self.assertEqual(msh.grid_size, 0.0)
        with self.assertRaises(ValueError):
            msh.grid_size = "twelve"
        with self.assertRaises(ValueError):
            msh.grid_size = -0.5
        self.assertEqual(msh.grid_size, 0.0)

    def test_set_num_nodes_not_allowed(self):
        msh = CoupledAnalysis1D((100, -8))
        with self.assertRaises(AttributeError):
            msh.num_nodes = 5

    def test_set_nodes_not_allowed(self):
        msh = CoupledAnalysis1D((100, -8))
        with self.assertRaises(AttributeError):
            msh.nodes = ()

    def test_set_num_elements_not_allowed(self):
        msh = CoupledAnalysis1D((100, -8))
        with self.assertRaises(AttributeError):
            msh.num_elements = 5

    def test_set_elements_not_allowed(self):
        msh = CoupledAnalysis1D((100, -8))
        with self.assertRaises(AttributeError):
            msh.elements = ()

    def test_set_num_boundaries_not_allowed(self):
        msh = CoupledAnalysis1D((100, -8))
        with self.assertRaises(AttributeError):
            msh.num_boundaries = 3

    def test_set_boundaries_not_allowed(self):
        msh = CoupledAnalysis1D((100, -8))
        with self.assertRaises(AttributeError):
            msh.boundaries = ()

    def test_set_time_step_invalid_float(self):
        msh = CoupledAnalysis1D((100, -8))
        with self.assertRaises(ValueError):
            msh.time_step = -0.1

    def test_set_time_step_invalid_int(self):
        msh = CoupledAnalysis1D((100, -8))
        with self.assertRaises(ValueError):
            msh.time_step = -1

    def test_set_time_step_invalid_str0(self):
        msh = CoupledAnalysis1D((100, -8))
        with self.assertRaises(ValueError):
            msh.time_step = "-0.1e-10"

    def test_set_time_step_invalid_str1(self):
        msh = CoupledAnalysis1D((100, -8))
        with self.assertRaises(ValueError):
            msh.time_step = "three"

    def test_set_dt_not_allowed(self):
        msh = CoupledAnalysis1D((100, -8))
        with self.assertRaises(AttributeError):
            msh.dt = 0.1

    def test_set_over_dt_not_allowed(self):
        msh = CoupledAnalysis1D((100, -8))
        with self.assertRaises(AttributeError):
            msh.over_dt = 0.1

    def test_set_implicit_factor_invalid_float0(self):
        msh = CoupledAnalysis1D((100, -8))
        with self.assertRaises(ValueError):
            msh.implicit_factor = -0.1

    def test_set_implicit_factor_invalid_float1(self):
        msh = CoupledAnalysis1D((100, -8))
        with self.assertRaises(ValueError):
            msh.implicit_factor = 1.1

    def test_set_implicit_factor_invalid_int0(self):
        msh = CoupledAnalysis1D((100, -8))
        with self.assertRaises(ValueError):
            msh.implicit_factor = -1

    def test_set_implicit_factor_invalid_int1(self):
        msh = CoupledAnalysis1D((100, -8))
        with self.assertRaises(ValueError):
            msh.implicit_factor = 2

    def test_set_implicit_factor_invalid_str0(self):
        msh = CoupledAnalysis1D((100, -8))
        with self.assertRaises(ValueError):
            msh.implicit_factor = "-0.1e-10"

    def test_set_implicit_factor_invalid_str1(self):
        msh = CoupledAnalysis1D((100, -8))
        with self.assertRaises(ValueError):
            msh.implicit_factor = "three"

    def test_set_one_minus_alpha_not_allowed(self):
        msh = CoupledAnalysis1D((100, -8))
        with self.assertRaises(AttributeError):
            msh.one_minus_alpha = 0.1

    def test_set_implicit_error_tolerance_invalid_float(self):
        msh = CoupledAnalysis1D((100, -8))
        with self.assertRaises(ValueError):
            msh.implicit_error_tolerance = -0.1

    def test_set_implicit_error_tolerance_invalid_int(self):
        msh = CoupledAnalysis1D((100, -8))
        with self.assertRaises(ValueError):
            msh.implicit_error_tolerance = -1

    def test_set_implicit_error_tolerance_invalid_str0(self):
        msh = CoupledAnalysis1D((100, -8))
        with self.assertRaises(ValueError):
            msh.implicit_error_tolerance = "-0.1e-10"

    def test_set_implicit_error_tolerance_invalid_str1(self):
        msh = CoupledAnalysis1D((100, -8))
        with self.assertRaises(ValueError):
            msh.implicit_error_tolerance = "three"

    def test_set_eps_s_not_allowed(self):
        msh = CoupledAnalysis1D((100, -8))
        with self.assertRaises(AttributeError):
            msh.eps_s = 0.1

    def test_set_max_iterations_invalid_float0(self):
        msh = CoupledAnalysis1D((100, -8))
        with self.assertRaises(TypeError):
            msh.max_iterations = -0.1

    def test_set_max_iterations_invalid_float1(self):
        msh = CoupledAnalysis1D((100, -8))
        with self.assertRaises(TypeError):
            msh.max_iterations = 0.1

    def test_set_max_iterations_invalid_int(self):
        msh = CoupledAnalysis1D((100, -8))
        with self.assertRaises(ValueError):
            msh.max_iterations = -1

    def test_set_max_iterations_invalid_str0(self):
        msh = CoupledAnalysis1D((100, -8))
        with self.assertRaises(TypeError):
            msh.max_iterations = "-1"

    def test_set_max_iterations_invalid_str1(self):
        msh = CoupledAnalysis1D((100, -8))
        with self.assertRaises(TypeError):
            msh.max_iterations = "three"

    def test_generate_mesh(self):
        msh = CoupledAnalysis1D()
        with self.assertRaises(ValueError):
            msh.generate_mesh()
        with self.assertRaises(ValueError):
            CoupledAnalysis1D(generate=True)
        self.assertFalse(msh.mesh_valid)
        msh.grid_size = np.inf
        msh.z_min = -8
        msh.z_max = 100
        with self.assertRaises(ValueError):
            msh.generate_mesh()
        self.assertFalse(msh.mesh_valid)
        with self.assertRaises(ValueError):
            msh.generate_mesh(order=2)
        with self.assertRaises(ValueError):
            msh.generate_mesh(num_elements=0)

    def test_add_boundary(self):
        msh = CoupledAnalysis1D((-8, 100), generate=True)
        nd = Node1D(0, 5.0)
        ip = IntegrationPoint1D(7.5)
        with self.assertRaises(TypeError):
            msh.add_boundary(nd)
        with self.assertRaises(ValueError):
            msh.add_boundary(ThermalBoundary1D((nd,)))
        with self.assertRaises(ValueError):
            msh.add_boundary(ThermalBoundary1D(
                (msh.nodes[0],),
                (ip,),
            ))

    def test_remove_boundary(self):
        msh = CoupledAnalysis1D((-8, 100), generate=True)
        bnd0 = ThermalBoundary1D((msh.nodes[0],))
        msh.add_boundary(bnd0)
        bnd1 = ThermalBoundary1D(
            (msh.nodes[-1],),
            (msh.elements[-1].int_pts[-1],),
        )
        with self.assertRaises(KeyError):
            msh.remove_boundary(bnd1)

    def test_update_heat_flux_vector_no_int_pt(self):
        msh = CoupledAnalysis1D((0, 100), generate=True)
        bnd0 = ThermalBoundary1D((msh.nodes[0],))
        msh.add_boundary(bnd0)
        bnd1 = ThermalBoundary1D(
            (msh.nodes[-1],),
            bnd_type=ThermalBoundary1D.BoundaryType.temp_grad,
        )
        msh.add_boundary(bnd1)
        bnd2 = ThermalBoundary1D(
            (msh.nodes[5],),
            bnd_type=ThermalBoundary1D.BoundaryType.heat_flux,
        )
        msh.add_boundary(bnd2)
        with self.assertRaises(AttributeError):
            msh.update_heat_flux_vector()


class TestCoupledAnalysis1DDefaults(unittest.TestCase):
    def setUp(self):
        self.msh = CoupledAnalysis1D()

    def test_zmin_zmax(self):
        self.assertEqual(self.msh.z_min, -np.inf)
        self.assertEqual(self.msh.z_max, np.inf)

    def test_mesh_valid(self):
        self.assertFalse(self.msh.mesh_valid)

    def test_grid_size(self):
        self.assertEqual(self.msh.grid_size, 0.0)

    def test_time_step(self):
        self.assertEqual(self.msh.time_step, 0.0)
        self.assertEqual(self.msh.dt, 0.0)
        self.assertEqual(self.msh.over_dt, 0.0)

    def test_implicit_factor(self):
        self.assertEqual(self.msh.implicit_factor, 0.5)
        self.assertEqual(self.msh.alpha, 0.5)
        self.assertEqual(self.msh.one_minus_alpha, 0.5)

    def test_implicit_error_tolerance(self):
        self.assertEqual(self.msh.implicit_error_tolerance, 1.0e-3)
        self.assertEqual(self.msh.eps_s, 1.0e-3)

    def test_max_iterations(self):
        self.assertEqual(self.msh.max_iterations, 100)

    def test_num_objects(self):
        self.assertEqual(self.msh.num_nodes, 0)
        self.assertEqual(self.msh.num_elements, 0)
        self.assertEqual(self.msh.num_boundaries, 0)

    def test_object_types(self):
        self.assertIsInstance(self.msh.nodes, tuple)
        self.assertIsInstance(self.msh.elements, tuple)
        self.assertIsInstance(self.msh.boundaries, set)

    def test_object_lens(self):
        self.assertEqual(len(self.msh.nodes), 0)
        self.assertEqual(len(self.msh.elements), 0)
        self.assertEqual(len(self.msh.boundaries), 0)


class TestCoupledAnalysis1DSetters(unittest.TestCase):
    def setUp(self):
        self.msh = CoupledAnalysis1D((100, -8))

    def test_z_min_max_setters(self):
        self.assertAlmostEqual(self.msh.z_min, -8.0)
        self.assertAlmostEqual(self.msh.z_max, 100.0)
        self.msh.z_min = -7
        self.assertAlmostEqual(self.msh.z_min, -7.0)
        self.assertIsInstance(self.msh.z_min, float)
        self.msh.z_max = 101
        self.assertAlmostEqual(self.msh.z_max, 101.0)
        self.assertIsInstance(self.msh.z_max, float)

    def test_grid_size_setter(self):
        self.assertEqual(self.msh.grid_size, 0.0)
        self.msh.grid_size = 1
        self.assertAlmostEqual(self.msh.grid_size, 1.0)
        self.assertIsInstance(self.msh.grid_size, float)

    def test_time_step_setter(self):
        self.assertAlmostEqual(self.msh.time_step, 0.0)
        self.assertAlmostEqual(self.msh.dt, 0.0)
        self.assertAlmostEqual(self.msh.over_dt, 0.0)
        self.msh.time_step = 0.1
        self.assertAlmostEqual(self.msh.time_step, 0.1)
        self.assertAlmostEqual(self.msh.dt, 0.1)
        self.assertAlmostEqual(self.msh.over_dt, 10.0)
        self.msh.time_step = 1.5
        self.assertAlmostEqual(self.msh.time_step, 1.5)
        self.assertAlmostEqual(self.msh.dt, 1.5)
        self.assertAlmostEqual(self.msh.over_dt, 1.0/1.5)

    def test_implicit_factor_setter(self):
        self.assertAlmostEqual(self.msh.implicit_factor, 0.5)
        self.assertAlmostEqual(self.msh.alpha, 0.5)
        self.assertAlmostEqual(self.msh.one_minus_alpha, 0.5)
        self.msh.implicit_factor = 0.1
        self.assertAlmostEqual(self.msh.implicit_factor, 0.1)
        self.assertAlmostEqual(self.msh.alpha, 0.1)
        self.assertAlmostEqual(self.msh.one_minus_alpha, 0.9)
        self.msh.implicit_factor = 0.85
        self.assertAlmostEqual(self.msh.implicit_factor, 0.85)
        self.assertAlmostEqual(self.msh.alpha, 0.85)
        self.assertAlmostEqual(self.msh.one_minus_alpha, 0.15)

    def test_implicit_error_tolerance_setter(self):
        self.assertAlmostEqual(self.msh.implicit_error_tolerance, 1.0e-3)
        self.assertAlmostEqual(self.msh.eps_s, 1.0e-3)
        self.msh.implicit_error_tolerance = 0.1
        self.assertAlmostEqual(self.msh.implicit_error_tolerance, 1.0e-1)
        self.assertAlmostEqual(self.msh.eps_s, 1.0e-1)
        self.msh.implicit_error_tolerance = 1.5e-4
        self.assertAlmostEqual(self.msh.implicit_error_tolerance, 0.00015)
        self.assertAlmostEqual(self.msh.eps_s, 1.5e-4)

    def test_max_iterations_setter(self):
        self.assertEqual(self.msh.max_iterations, 100)
        self.msh.max_iterations = 10
        self.assertEqual(self.msh.max_iterations, 10)
        self.msh.max_iterations = 500
        self.assertEqual(self.msh.max_iterations, 500)


class TestCoupledAnalysis1DLinearNoArgs(unittest.TestCase):
    def setUp(self):
        self.msh = CoupledAnalysis1D(order=1)

    def test_create_analysis_no_args(self):
        self.assertFalse(self.msh.mesh_valid)
        self.assertEqual(self.msh.num_nodes, 0)
        self.assertEqual(self.msh.num_elements, 0)
        self.assertEqual(self.msh.num_boundaries, 0)
        self.assertTrue(np.isinf(self.msh.z_min))
        self.assertTrue(np.isinf(self.msh.z_max))
        self.assertTrue(self.msh.z_min < 0)
        self.assertTrue(self.msh.z_max > 0)
        self.assertEqual(self.msh.grid_size, 0.0)


class TestCoupledAnalysis1DLinearMeshGen(unittest.TestCase):
    def setUp(self):
        self.msh = CoupledAnalysis1D(z_range=(100, -8))

    def test_z_range_generate(self):
        nel = 9
        nnod = 10
        self.msh.generate_mesh(nel, order=1)
        self.assertTrue(self.msh.mesh_valid)
        self.assertEqual(self.msh.num_nodes, nnod)
        self.assertEqual(self.msh.num_elements, nel)
        self.assertEqual(self.msh.num_boundaries, 0)
        self.assertAlmostEqual(self.msh.z_min, -8.0)
        self.assertAlmostEqual(self.msh.z_max, 100.0)
        self.assertEqual(self.msh.grid_size, 0.0)
        self.assertAlmostEqual(self.msh.nodes[1].z - self.msh.nodes[0].z, 12.0)
        self.assertEqual(self.msh._temp_vector_0.shape, (nnod,))
        self.assertEqual(self.msh._temp_vector.shape, (nnod,))
        self.assertEqual(self.msh._heat_flux_vector_0.shape, (nnod,))
        self.assertEqual(self.msh._heat_flux_vector.shape, (nnod,))
        self.assertEqual(self.msh._residual_heat_flux_vector.shape, (nnod,))
        self.assertEqual(self.msh._delta_temp_vector.shape, (nnod,))
        self.assertEqual(self.msh._heat_flow_matrix_0.shape, (nnod, nnod))
        self.assertEqual(self.msh._heat_flow_matrix.shape, (nnod, nnod))
        self.assertEqual(self.msh._heat_storage_matrix_0.shape, (nnod, nnod))
        self.assertEqual(self.msh._heat_storage_matrix.shape, (nnod, nnod))
        self.assertEqual(self.msh._void_ratio_vector_0.shape, (nnod,))
        self.assertEqual(self.msh._void_ratio_vector.shape, (nnod,))
        self.assertEqual(self.msh._water_flux_vector_0.shape, (nnod,))
        self.assertEqual(self.msh._water_flux_vector.shape, (nnod,))
        self.assertEqual(self.msh._residual_water_flux_vector.shape, (nnod,))
        self.assertEqual(self.msh._delta_void_ratio_vector.shape, (nnod,))
        self.assertEqual(self.msh._stiffness_matrix_0.shape, (nnod, nnod))
        self.assertEqual(self.msh._stiffness_matrix.shape, (nnod, nnod))
        self.assertEqual(self.msh._mass_matrix_0.shape, (nnod, nnod))
        self.assertEqual(self.msh._mass_matrix.shape, (nnod, nnod))
        with self.assertRaises(AttributeError):
            _ = self.msh._free_vec
        with self.assertRaises(AttributeError):
            _ = self.msh._free_arr

    def test_grid_size_generate(self):
        nel = 108
        nnod = 109
        self.msh.grid_size = 1.0
        self.msh.generate_mesh(order=1)
        self.assertAlmostEqual(self.msh.grid_size, 1.0)
        self.assertIsInstance(self.msh.grid_size, float)
        self.msh.generate_mesh(order=1)
        self.assertEqual(self.msh.num_nodes, nnod)
        self.assertEqual(self.msh.num_elements, nel)
        self.assertEqual(self.msh.num_boundaries, 0)
        self.assertAlmostEqual(self.msh.nodes[1].z - self.msh.nodes[0].z, 1.0)
        self.assertEqual(self.msh._temp_vector_0.shape, (nnod,))
        self.assertEqual(self.msh._temp_vector.shape, (nnod,))
        self.assertEqual(self.msh._heat_flux_vector_0.shape, (nnod,))
        self.assertEqual(self.msh._heat_flux_vector.shape, (nnod,))
        self.assertEqual(self.msh._residual_heat_flux_vector.shape, (nnod,))
        self.assertEqual(self.msh._delta_temp_vector.shape, (nnod,))
        self.assertEqual(self.msh._heat_flow_matrix_0.shape, (nnod, nnod))
        self.assertEqual(self.msh._heat_flow_matrix.shape, (nnod, nnod))
        self.assertEqual(self.msh._heat_storage_matrix_0.shape, (nnod, nnod))
        self.assertEqual(self.msh._heat_storage_matrix.shape, (nnod, nnod))
        self.assertEqual(self.msh._void_ratio_vector_0.shape, (nnod,))
        self.assertEqual(self.msh._void_ratio_vector.shape, (nnod,))
        self.assertEqual(self.msh._water_flux_vector_0.shape, (nnod,))
        self.assertEqual(self.msh._water_flux_vector.shape, (nnod,))
        self.assertEqual(self.msh._residual_water_flux_vector.shape, (nnod,))
        self.assertEqual(self.msh._delta_void_ratio_vector.shape, (nnod,))
        self.assertEqual(self.msh._stiffness_matrix_0.shape, (nnod, nnod))
        self.assertEqual(self.msh._stiffness_matrix.shape, (nnod, nnod))
        self.assertEqual(self.msh._mass_matrix_0.shape, (nnod, nnod))
        self.assertEqual(self.msh._mass_matrix.shape, (nnod, nnod))
        with self.assertRaises(AttributeError):
            _ = self.msh._free_vec
        with self.assertRaises(AttributeError):
            _ = self.msh._free_arr


class TestCoupledAnalysis1DCubicMeshGen(unittest.TestCase):
    def setUp(self):
        self.msh = CoupledAnalysis1D(z_range=(100, -8))

    def test_z_range_generate(self):
        nel = 9
        nnod = nel * 3 + 1
        self.msh.generate_mesh(nel)
        self.assertTrue(self.msh.mesh_valid)
        self.assertEqual(self.msh.num_nodes, nnod)
        self.assertEqual(self.msh.num_elements, nel)
        self.assertEqual(self.msh.num_boundaries, 0)
        self.assertAlmostEqual(self.msh.z_min, -8.0)
        self.assertAlmostEqual(self.msh.z_max, 100.0)
        self.assertEqual(self.msh.grid_size, 0.0)
        self.assertAlmostEqual(self.msh.nodes[1].z - self.msh.nodes[0].z, 4.0)
        self.assertEqual(self.msh._temp_vector_0.shape, (nnod,))
        self.assertEqual(self.msh._temp_vector.shape, (nnod,))
        self.assertEqual(self.msh._heat_flux_vector_0.shape, (nnod,))
        self.assertEqual(self.msh._heat_flux_vector.shape, (nnod,))
        self.assertEqual(self.msh._residual_heat_flux_vector.shape, (nnod,))
        self.assertEqual(self.msh._delta_temp_vector.shape, (nnod,))
        self.assertEqual(self.msh._heat_flow_matrix_0.shape, (nnod, nnod))
        self.assertEqual(self.msh._heat_flow_matrix.shape, (nnod, nnod))
        self.assertEqual(self.msh._heat_storage_matrix_0.shape, (nnod, nnod))
        self.assertEqual(self.msh._heat_storage_matrix.shape, (nnod, nnod))
        self.assertEqual(self.msh._void_ratio_vector_0.shape, (nnod,))
        self.assertEqual(self.msh._void_ratio_vector.shape, (nnod,))
        self.assertEqual(self.msh._water_flux_vector_0.shape, (nnod,))
        self.assertEqual(self.msh._water_flux_vector.shape, (nnod,))
        self.assertEqual(self.msh._residual_water_flux_vector.shape, (nnod,))
        self.assertEqual(self.msh._delta_void_ratio_vector.shape, (nnod,))
        self.assertEqual(self.msh._stiffness_matrix_0.shape, (nnod, nnod))
        self.assertEqual(self.msh._stiffness_matrix.shape, (nnod, nnod))
        self.assertEqual(self.msh._mass_matrix_0.shape, (nnod, nnod))
        self.assertEqual(self.msh._mass_matrix.shape, (nnod, nnod))
        with self.assertRaises(AttributeError):
            _ = self.msh._free_vec
        with self.assertRaises(AttributeError):
            _ = self.msh._free_arr

    def test_grid_size_generate(self):
        nel = 108
        nnod = nel * 3 + 1
        self.msh.grid_size = 1.0
        self.msh.generate_mesh()
        self.assertEqual(self.msh.num_nodes, nnod)
        self.assertEqual(self.msh.num_elements, nel)
        self.assertEqual(self.msh.num_boundaries, 0)
        self.assertAlmostEqual(
            self.msh.nodes[1].z - self.msh.nodes[0].z, 1.0/3.0)
        self.assertEqual(self.msh._temp_vector_0.shape, (nnod,))
        self.assertEqual(self.msh._temp_vector.shape, (nnod,))
        self.assertEqual(self.msh._heat_flux_vector_0.shape, (nnod,))
        self.assertEqual(self.msh._heat_flux_vector.shape, (nnod,))
        self.assertEqual(self.msh._residual_heat_flux_vector.shape, (nnod,))
        self.assertEqual(self.msh._delta_temp_vector.shape, (nnod,))
        self.assertEqual(self.msh._heat_flow_matrix_0.shape, (nnod, nnod))
        self.assertEqual(self.msh._heat_flow_matrix.shape, (nnod, nnod))
        self.assertEqual(self.msh._heat_storage_matrix_0.shape, (nnod, nnod))
        self.assertEqual(self.msh._heat_storage_matrix.shape, (nnod, nnod))
        self.assertEqual(self.msh._void_ratio_vector_0.shape, (nnod,))
        self.assertEqual(self.msh._void_ratio_vector.shape, (nnod,))
        self.assertEqual(self.msh._water_flux_vector_0.shape, (nnod,))
        self.assertEqual(self.msh._water_flux_vector.shape, (nnod,))
        self.assertEqual(self.msh._residual_water_flux_vector.shape, (nnod,))
        self.assertEqual(self.msh._delta_void_ratio_vector.shape, (nnod,))
        self.assertEqual(self.msh._stiffness_matrix_0.shape, (nnod, nnod))
        self.assertEqual(self.msh._stiffness_matrix.shape, (nnod, nnod))
        self.assertEqual(self.msh._mass_matrix_0.shape, (nnod, nnod))
        self.assertEqual(self.msh._mass_matrix.shape, (nnod, nnod))
        with self.assertRaises(AttributeError):
            _ = self.msh._free_vec
        with self.assertRaises(AttributeError):
            _ = self.msh._free_arr


class TestAddBoundaries(unittest.TestCase):
    def setUp(self):
        self.msh = CoupledAnalysis1D((-8, 100), generate=True)

    def test_add_boundary_no_int_pt(self):
        bnd0 = ThermalBoundary1D((self.msh.nodes[0],))
        self.msh.add_boundary(bnd0)
        self.assertEqual(self.msh.num_boundaries, 1)
        self.assertTrue(bnd0 in self.msh.boundaries)
        bnd1 = ThermalBoundary1D((self.msh.nodes[-1],))
        self.msh.add_boundary(bnd1)
        self.assertEqual(self.msh.num_boundaries, 2)
        self.assertTrue(bnd1 in self.msh.boundaries)
        bnd2 = ConsolidationBoundary1D((self.msh.nodes[0],))
        self.msh.add_boundary(bnd2)
        self.assertEqual(self.msh.num_boundaries, 3)
        self.assertTrue(bnd2 in self.msh.boundaries)
        bnd3 = ConsolidationBoundary1D((self.msh.nodes[-1],))
        self.msh.add_boundary(bnd3)
        self.assertEqual(self.msh.num_boundaries, 4)
        self.assertTrue(bnd3 in self.msh.boundaries)

    def test_add_boundary_with_int_pt(self):
        bnd0 = ThermalBoundary1D((self.msh.nodes[0],))
        self.msh.add_boundary(bnd0)
        bnd1 = ThermalBoundary1D(
            (self.msh.nodes[-1],),
            (self.msh.elements[-1].int_pts[-1],),
        )
        self.msh.add_boundary(bnd1)
        self.assertEqual(self.msh.num_boundaries, 2)
        self.assertTrue(bnd1 in self.msh.boundaries)
        bnd2 = ConsolidationBoundary1D((self.msh.nodes[0],))
        self.msh.add_boundary(bnd2)
        bnd3 = ConsolidationBoundary1D(
            (self.msh.nodes[-1],),
            (self.msh.elements[-1].int_pts[-1],),
        )
        self.msh.add_boundary(bnd3)
        self.assertEqual(self.msh.num_boundaries, 4)
        self.assertTrue(bnd3 in self.msh.boundaries)


class TestRemoveBoundaries(unittest.TestCase):
    def setUp(self):
        self.msh = CoupledAnalysis1D((-8, 100), generate=True)
        self.bnd0 = ThermalBoundary1D((self.msh.nodes[0],))
        self.msh.add_boundary(self.bnd0)
        self.bnd1 = ThermalBoundary1D(
            (self.msh.nodes[-1],),
            (self.msh.elements[-1].int_pts[-1],),
        )
        self.msh.add_boundary(self.bnd1)
        self.bnd2 = ConsolidationBoundary1D((self.msh.nodes[0],))
        self.msh.add_boundary(self.bnd2)
        self.bnd3 = ConsolidationBoundary1D(
            (self.msh.nodes[-1],),
            (self.msh.elements[-1].int_pts[-1],),
        )
        self.msh.add_boundary(self.bnd3)

    def test_remove_boundary_by_ref(self):
        self.assertEqual(self.msh.num_boundaries, 4)
        self.assertTrue(self.bnd0 in self.msh.boundaries)
        self.assertTrue(self.bnd1 in self.msh.boundaries)
        self.assertTrue(self.bnd2 in self.msh.boundaries)
        self.assertTrue(self.bnd3 in self.msh.boundaries)
        self.msh.remove_boundary(self.bnd0)
        self.assertEqual(self.msh.num_boundaries, 3)
        self.assertFalse(self.bnd0 in self.msh.boundaries)
        self.msh.boundaries.discard(self.bnd0)
        self.assertEqual(self.msh.num_boundaries, 3)
        self.msh.remove_boundary(self.bnd3)
        self.assertEqual(self.msh.num_boundaries, 2)
        self.assertFalse(self.bnd3 in self.msh.boundaries)
        self.msh.boundaries.discard(self.bnd3)
        self.assertEqual(self.msh.num_boundaries, 2)
        self.assertTrue(self.bnd1 in self.msh.boundaries)
        self.assertTrue(self.bnd2 in self.msh.boundaries)

    def test_clear_boundaries(self):
        self.assertEqual(self.msh.num_boundaries, 4)
        self.assertTrue(self.bnd0 in self.msh.boundaries)
        self.assertTrue(self.bnd1 in self.msh.boundaries)
        self.assertTrue(self.bnd2 in self.msh.boundaries)
        self.assertTrue(self.bnd3 in self.msh.boundaries)
        self.msh.clear_boundaries()
        self.assertEqual(self.msh.num_boundaries, 0)
        self.assertFalse(self.bnd0 in self.msh.boundaries)
        self.assertFalse(self.bnd1 in self.msh.boundaries)
        self.assertFalse(self.bnd2 in self.msh.boundaries)
        self.assertFalse(self.bnd3 in self.msh.boundaries)


class TestUpdateBoundaries(unittest.TestCase):
    def setUp(self):
        self.mtl = Material(
            thrm_cond_solids=3.0,
            spec_heat_cap_solids=741.0,
            spec_grav_solids=2.6,
            hyd_cond_index=0.305,
            void_ratio_0_hyd_cond=2.6,
            hyd_cond_mult=0.8,
            hyd_cond_0=4.05e-4,
            void_ratio_min=0.3,
            void_ratio_tr=2.6,
            void_ratio_0_comp=2.6,
            eff_stress_0_comp=2.8,
            comp_index_unfrozen=0.421,
            rebound_index_unfrozen=0.08,
        )
        self.msh = CoupledAnalysis1D((0, 100), generate=True)
        for e in self.msh.elements:
            for ip in e.int_pts:
                ip.material = self.mtl
                ip.deg_sat_water = 0.8
                ip.void_ratio = 0.6
                ip.void_ratio_0 = 0.9
        per = 365.0 * 86400.0
        om = 2.0 * np.pi / per
        t0 = (7.0/12.0) * per
        Tavg = 5.0
        Tamp = 20.0
        def f_T(t): return Tavg + Tamp * np.cos(om * (t - t0))
        self.f_T = f_T
        self.bnd0 = ThermalBoundary1D(
            (self.msh.nodes[0],),
            bnd_type=ThermalBoundary1D.BoundaryType.temp,
            bnd_function=f_T)
        self.msh.add_boundary(self.bnd0)
        self.geotherm_grad = 25.0 / 1.0e3
        self.flux_geotherm = -0.0443884299924575
        self.bnd1 = ThermalBoundary1D(
            (self.msh.nodes[-1],),
            (self.msh.elements[-1].int_pts[-1],),
            bnd_type=ThermalBoundary1D.BoundaryType.temp_grad,
            bnd_value=self.geotherm_grad,
        )
        self.msh.add_boundary(self.bnd1)
        self.fixed_flux = 0.08
        self.bnd2 = ThermalBoundary1D(
            (self.msh.nodes[5],),
            bnd_type=ThermalBoundary1D.BoundaryType.heat_flux,
            bnd_value=self.fixed_flux,
        )
        self.msh.add_boundary(self.bnd2)
        eavg = 0.5
        eamp = 0.1
        def f_e(t): return eavg + eamp * np.cos(om * (t - t0))
        self.f_e = f_e
        self.bnd0 = ConsolidationBoundary1D(
            (self.msh.nodes[0],),
            bnd_type=ConsolidationBoundary1D.BoundaryType.void_ratio,
            bnd_function=f_e)
        self.msh.add_boundary(self.bnd0)
        self.water_flux = 0.08
        self.bnd1 = ConsolidationBoundary1D(
            (self.msh.nodes[-1],),
            bnd_type=ConsolidationBoundary1D.BoundaryType.water_flux,
            bnd_value=self.water_flux,
        )
        self.msh.add_boundary(self.bnd1)

    def test_initial_temp_heat_flux_vector(self):
        for tn, tn0 in zip(self.msh._temp_vector,
                           self.msh._temp_vector_0):
            self.assertEqual(tn, 0.0)
            self.assertEqual(tn0, 0.0)
        for fx, fx0 in zip(self.msh._heat_flux_vector,
                           self.msh._heat_flux_vector_0):
            self.assertEqual(fx, 0.0)
            self.assertEqual(fx0, 0.0)

    def test_initial_thrm_cond(self):
        expected_thrm_cond = 1.7755371996983
        for e in self.msh.elements:
            for ip in e.int_pts:
                self.assertAlmostEqual(ip.thrm_cond, expected_thrm_cond)

    def test_initial_void_ratio_water_flux_vector(self):
        for en, en0 in zip(self.msh._void_ratio_vector,
                           self.msh._void_ratio_vector_0):
            self.assertEqual(en, 0.0)
            self.assertEqual(en0, 0.0)
        for fx, fx0 in zip(self.msh._water_flux_vector,
                           self.msh._water_flux_vector_0):
            self.assertEqual(fx, 0.0)
            self.assertEqual(fx0, 0.0)

    def test_initial_porosity(self):
        expected_porosity = 0.6/1.6
        expected_Sw = 0.8
        expected_Si = 0.2
        expected_thw = expected_Sw * expected_porosity
        for e in self.msh.elements:
            for ip in e.int_pts:
                self.assertAlmostEqual(ip.porosity, expected_porosity)
                self.assertAlmostEqual(ip.deg_sat_water, expected_Sw)
                self.assertAlmostEqual(ip.deg_sat_ice, expected_Si)
                self.assertAlmostEqual(ip.vol_water_cont, expected_thw)

    def test_update_thermal_boundaries(self):
        t = 1.314e7
        expected_temp_0 = self.f_T(t)
        expected_temp_1 = 15.0
        self.msh.update_boundary_conditions(t)
        self.assertAlmostEqual(self.msh.nodes[0].temp, expected_temp_0)
        self.assertAlmostEqual(self.msh.nodes[0].temp, expected_temp_1)
        self.assertAlmostEqual(self.msh._temp_vector[0], expected_temp_0)
        self.assertAlmostEqual(self.msh._temp_vector[0], expected_temp_1)
        for tn in self.msh._temp_vector[1:]:
            self.assertEqual(tn, 0.0)
        for tn0 in self.msh._temp_vector_0:
            self.assertEqual(tn0, 0.0)
        for fx, fx0 in zip(self.msh._heat_flux_vector,
                           self.msh._heat_flux_vector_0):
            self.assertEqual(fx, 0.0)
            self.assertEqual(fx0, 0.0)
        t = 3.5478e7
        expected_temp_2 = self.f_T(t)
        expected_temp_3 = -14.3185165257814
        self.msh.update_boundary_conditions(t)
        self.assertAlmostEqual(self.msh.nodes[0].temp, expected_temp_2)
        self.assertAlmostEqual(self.msh.nodes[0].temp, expected_temp_3)
        self.assertAlmostEqual(self.msh._temp_vector[0], expected_temp_2)
        self.assertAlmostEqual(self.msh._temp_vector[0], expected_temp_3)
        for tn in self.msh._temp_vector[1:]:
            self.assertEqual(tn, 0.0)
        for tn0 in self.msh._temp_vector_0:
            self.assertEqual(tn0, 0.0)
        for fx, fx0 in zip(self.msh._heat_flux_vector,
                           self.msh._heat_flux_vector_0):
            self.assertEqual(fx, 0.0)
            self.assertEqual(fx0, 0.0)

    def test_update_heat_flux_vector(self):
        t = 1.314e7
        self.msh.update_boundary_conditions(t)
        self.msh.update_heat_flux_vector()
        for k, (fx, fx0) in enumerate(zip(self.msh._heat_flux_vector,
                                          self.msh._heat_flux_vector_0)):
            self.assertEqual(fx0, 0.0)
            if k == 5:
                self.assertAlmostEqual(fx, -self.fixed_flux)
            elif k == self.msh.num_nodes - 1:
                self.assertAlmostEqual(fx, -self.flux_geotherm)
            else:
                self.assertEqual(fx, 0.0)
        self.msh.update_boundary_conditions(t)
        self.msh.update_heat_flux_vector()
        for k, (fx, fx0) in enumerate(zip(self.msh._heat_flux_vector,
                                          self.msh._heat_flux_vector_0)):
            self.assertEqual(fx0, 0.0)
            if k == 5:
                self.assertAlmostEqual(fx, -self.fixed_flux)
            elif k == self.msh.num_nodes - 1:
                self.assertAlmostEqual(fx, -self.flux_geotherm)
            else:
                self.assertEqual(fx, 0.0)

    def test_update_consolidation_boundaries(self):
        t = 6307200.0
        expected_void_ratio_0 = self.f_e(t)
        expected_void_ratio_1 = 0.425685517452261
        self.msh.update_boundary_conditions(t)
        self.assertAlmostEqual(
            self.msh.nodes[0].void_ratio, expected_void_ratio_0)
        self.assertAlmostEqual(
            self.msh.nodes[0].void_ratio, expected_void_ratio_1)
        self.assertAlmostEqual(
            self.msh._void_ratio_vector[0], expected_void_ratio_0)
        self.assertAlmostEqual(
            self.msh._void_ratio_vector[0], expected_void_ratio_1)
        for en in self.msh._void_ratio_vector[1:]:
            self.assertEqual(en, 0.0)
        for en0 in self.msh._void_ratio_vector_0:
            self.assertEqual(en0, 0.0)
        for fx, fx0 in zip(self.msh._water_flux_vector,
                           self.msh._water_flux_vector_0):
            self.assertEqual(fx, 0.0)
            self.assertEqual(fx0, 0.0)
        t = 18921600.0
        expected_void_ratio_2 = self.f_e(t)
        expected_void_ratio_3 = 0.599452189536827
        self.msh.update_boundary_conditions(t)
        self.assertAlmostEqual(
            self.msh.nodes[0].void_ratio, expected_void_ratio_2)
        self.assertAlmostEqual(
            self.msh.nodes[0].void_ratio, expected_void_ratio_3)
        self.assertAlmostEqual(
            self.msh._void_ratio_vector[0], expected_void_ratio_2)
        self.assertAlmostEqual(
            self.msh._void_ratio_vector[0], expected_void_ratio_3)
        for en in self.msh._void_ratio_vector[1:]:
            self.assertEqual(en, 0.0)
        for en0 in self.msh._void_ratio_vector_0:
            self.assertEqual(en0, 0.0)
        for fx, fx0 in zip(self.msh._water_flux_vector,
                           self.msh._water_flux_vector_0):
            self.assertEqual(fx, 0.0)
            self.assertEqual(fx0, 0.0)

    def test_update_water_flux_vector(self):
        t = 6307200.0
        self.msh.update_boundary_conditions(t)
        self.msh.update_water_flux_vector()
        for k, (fx, fx0) in enumerate(zip(self.msh._water_flux_vector,
                                          self.msh._water_flux_vector_0)):
            self.assertEqual(fx0, 0.0)
            if k == self.msh.num_nodes - 1:
                self.assertAlmostEqual(fx, -self.water_flux)
            else:
                self.assertEqual(fx, 0.0)
        self.msh.update_boundary_conditions(t)
        self.msh.update_water_flux_vector()
        for k, (fx, fx0) in enumerate(zip(self.msh._water_flux_vector,
                                          self.msh._water_flux_vector_0)):
            self.assertEqual(fx0, 0.0)
            if k == self.msh.num_nodes - 1:
                self.assertAlmostEqual(fx, -self.water_flux)
            else:
                self.assertEqual(fx, 0.0)


class TestUpdateNodes(unittest.TestCase):
    def setUp(self):
        self.msh = CoupledAnalysis1D((0, 100), generate=True, order=1)
        self.msh._void_ratio_vector[:] = np.linspace(
            2.0, 22.0, self.msh.num_nodes)
        self.msh._void_ratio_vector_0[:] = np.linspace(
            1.0, 11.0, self.msh.num_nodes)
        self.msh.time_step = 0.25
        self.msh.update_nodes()

    def test_initial_node_values(self):
        for k, nd in enumerate(self.msh.nodes):
            self.assertAlmostEqual(nd.void_ratio, 2.0 * (k+1))

    def test_repeat_update_nodes(self):
        self.msh.update_nodes()
        for k, nd in enumerate(self.msh.nodes):
            self.assertAlmostEqual(nd.void_ratio, 2.0 * (k+1))

    def test_change_void_ratio_vectors_update_nodes(self):
        self.msh._void_ratio_vector[:] = np.linspace(
            4.0, 44.0, self.msh.num_nodes)
        self.msh._void_ratio_vector_0[:] = np.linspace(
            2.0, 22.0, self.msh.num_nodes)
        for k, nd in enumerate(self.msh.nodes):
            self.assertAlmostEqual(nd.void_ratio, 2.0 * (k+1))
        self.msh.update_nodes()
        for k, nd in enumerate(self.msh.nodes):
            self.assertAlmostEqual(nd.void_ratio, 4.0 * (k+1))


class TestUpdateGlobalMatricesLinearConstant(unittest.TestCase):
    def setUp(self):
        self.mtl = Material(
            thrm_cond_solids=3.0,
            spec_heat_cap_solids=741.0,
            spec_grav_solids=2.6,
            hyd_cond_index=0.305,
            void_ratio_0_hyd_cond=2.6,
            hyd_cond_mult=0.8,
            hyd_cond_0=4.05e-4,
            void_ratio_min=0.3,
            void_ratio_tr=2.6,
            void_ratio_0_comp=2.6,
            eff_stress_0_comp=2.8,
            comp_index_unfrozen=0.421,
            rebound_index_unfrozen=0.08,
        )
        self.msh = CoupledAnalysis1D((0, 100), generate=True, order=1)
        for e in self.msh.elements:
            for ip in e.int_pts:
                ip.material = self.mtl
                ip.deg_sat_water = 0.8
                ip.water_flux_rate = -1.5e-8
                ip.temp_gradient = 0.003
                ip.void_ratio = 0.6
                ip.void_ratio_0 = 0.9
                sig_p, dsig_de = ip.material.eff_stress(0.6, 0.0)
                ip.eff_stress = sig_p
                ip.eff_stress_gradient = dsig_de
                k, dk_de = ip.material.hyd_cond(0.6, 1.0, False)
                ip.hyd_cond = k
                ip.hyd_cond_gradient = dk_de

    def test_initial_heat_flow_matrix(self):
        expected = np.zeros((self.msh.num_nodes, self.msh.num_nodes))
        self.assertTrue(np.allclose(self.msh._heat_flow_matrix_0, expected))
        self.assertTrue(np.allclose(self.msh._heat_flow_matrix, expected))

    def test_initial_heat_storage_matrix(self):
        expected = np.zeros((self.msh.num_nodes, self.msh.num_nodes))
        self.assertTrue(np.allclose(self.msh._heat_storage_matrix_0, expected))
        self.assertTrue(np.allclose(self.msh._heat_storage_matrix, expected))

    def test_initial_heat_flux_vector(self):
        expected = np.zeros(self.msh.num_nodes)
        self.assertTrue(np.allclose(self.msh._heat_flux_vector_0, expected))
        self.assertTrue(np.allclose(self.msh._heat_flux_vector, expected))

    def test_update_heat_flow_matrix(self):
        expected0 = np.zeros((self.msh.num_nodes, self.msh.num_nodes))
        k00 = 0.2503784879262050
        d0 = 2 * np.ones((self.msh.num_nodes,)) * k00
        d0[0] = k00
        d0[-1] = k00
        dp1 = -np.ones((self.msh.num_nodes - 1,)) * k00
        dm1 = -np.ones((self.msh.num_nodes - 1,)) * k00
        expected1 = np.diag(d0) + np.diag(dm1, -1) + np.diag(dp1, 1)
        self.msh.update_heat_flow_matrix()
        self.assertTrue(np.allclose(self.msh._heat_flow_matrix_0, expected0))
        self.assertTrue(np.allclose(self.msh._heat_flow_matrix, expected1))

    def test_update_heat_storage_matrix(self):
        expected0 = np.zeros((self.msh.num_nodes, self.msh.num_nodes))
        c0 = 8.68800000000000E+06
        d0 = np.ones((self.msh.num_nodes,)) * 2.0 * c0
        d0[0] = c0
        d0[-1] = c0
        d1 = np.ones((self.msh.num_nodes - 1,)) * c0 * 0.5
        expected1 = np.diag(d0) + np.diag(d1, -1) + np.diag(d1, 1)
        self.msh.update_heat_storage_matrix()
        self.assertTrue(np.allclose(
            self.msh._heat_storage_matrix_0, expected0))
        self.assertTrue(np.allclose(
            self.msh._heat_storage_matrix, expected1))

    def test_update_heat_flux_vector(self):
        expected0 = np.zeros(self.msh.num_nodes)
        expected1 = np.ones(self.msh.num_nodes) * 0.0022465125000000000
        expected1[0] = 0.0011232562500000000
        expected1[-1] = 0.0011232562500000000
        self.msh.update_heat_flux_vector()
        self.assertTrue(np.allclose(
            self.msh._heat_flux_vector_0, expected0))
        self.assertTrue(np.allclose(
            self.msh._heat_flux_vector, expected1,
            rtol=1e-13, atol=1e-16,
        ))

    def test_initial_stiffness_matrix(self):
        expected = np.zeros((self.msh.num_nodes, self.msh.num_nodes))
        self.assertTrue(np.allclose(self.msh._stiffness_matrix_0, expected))
        self.assertTrue(np.allclose(self.msh._stiffness_matrix, expected))

    def test_initial_mass_matrix(self):
        expected = np.zeros((self.msh.num_nodes, self.msh.num_nodes))
        self.assertTrue(np.allclose(self.msh._mass_matrix_0, expected))
        self.assertTrue(np.allclose(self.msh._mass_matrix, expected))

    def test_update_stiffness_matrix(self):
        expected0 = np.zeros((self.msh.num_nodes, self.msh.num_nodes))
        k00 = 1.55999984566148E-09
        k11 = 7.82923225956888E-10
        d0 = np.ones((self.msh.num_nodes,)) * (k00 + k11)
        d0[0] = k00
        d0[-1] = k11
        dp1 = -np.ones((self.msh.num_nodes - 1,)) * k00
        dm1 = -np.ones((self.msh.num_nodes - 1,)) * k11
        expected1 = np.diag(d0) + np.diag(dm1, -1) + np.diag(dp1, 1)
        self.msh.update_stiffness_matrix()
        self.assertTrue(np.allclose(
            self.msh._stiffness_matrix_0,
            expected0,
            atol=1e-20, rtol=1e-16,
        ))
        self.assertTrue(np.allclose(
            self.msh._stiffness_matrix,
            expected1,
            atol=1e-20, rtol=1e-16,
        ))

    def test_update_mass_matrix(self):
        expected0 = np.zeros((self.msh.num_nodes, self.msh.num_nodes))
        m0 = 1.72280701754386
        d0 = np.ones((self.msh.num_nodes,)) * 2.0 * m0
        d0[0] = m0
        d0[-1] = m0
        d1 = np.ones((self.msh.num_nodes - 1,)) * m0 * 0.5
        expected1 = np.diag(d0) + np.diag(d1, -1) + np.diag(d1, 1)
        self.msh.update_mass_matrix()
        self.assertTrue(np.allclose(
            self.msh._mass_matrix_0,
            expected0,
            atol=1e-12, rtol=1e-10,
        ))
        self.assertTrue(np.allclose(
            self.msh._mass_matrix,
            expected1,
            atol=1e-12, rtol=1e-10,
        ))

    def test_update_water_flux_vector(self):
        self.msh.update_water_flux_vector()
        expected = np.zeros(self.msh.num_nodes)
        self.assertTrue(np.allclose(self.msh._water_flux_vector_0, expected))
        self.assertTrue(np.allclose(self.msh._water_flux_vector, expected))


class TestInitializeGlobalSystemLinear(unittest.TestCase):
    def setUp(self):
        self.mtl = Material(
<<<<<<< HEAD
            spec_grav_solids=2.65,
            thrm_cond_solids=2.1,
=======
            spec_grav_solids=2.6,
            thrm_cond_solids=3.0,
>>>>>>> 4c972eba
            spec_heat_cap_solids=874.0,
            deg_sat_water_alpha=1.20e4,
            deg_sat_water_beta=0.35,
            water_flux_b1=0.08,
            water_flux_b2=4.0,
            water_flux_b3=1.0e-5,
            seg_pot_0=2.0e-9,
            hyd_cond_index=0.305,
            void_ratio_0_hyd_cond=2.6,
            hyd_cond_mult=0.8,
            hyd_cond_0=8.10e-6,
            void_ratio_min=0.3,
            void_ratio_tr=2.6,
            void_ratio_0_comp=2.6,
            eff_stress_0_comp=2.8,
            comp_index_unfrozen=0.421,
            rebound_index_unfrozen=0.08,
            comp_index_frozen_a1=0.021,
            comp_index_frozen_a2=0.01,
            comp_index_frozen_a3=0.23,
        )
        self.msh = CoupledAnalysis1D(
            z_range=(0, 0.1),
            num_elements=4,
            generate=True,
            order=1
        )
        temp_bound = ThermalBoundary1D(
            nodes=(self.msh.nodes[0],),
            bnd_type=ThermalBoundary1D.BoundaryType.temp,
            bnd_value=5.0,
        )
        self.msh.add_boundary(temp_bound)
        hyd_bound = HydraulicBoundary1D(
            nodes=(self.msh.nodes[0],), bnd_value=0.1,
        )
        self.msh.add_boundary(hyd_bound)
        e_cu0 = self.mtl.void_ratio_0_comp
        Ccu = self.mtl.comp_index_unfrozen
        sig_cu0 = self.mtl.eff_stress_0_comp
        sig_p_ob = 1.50e4
        e_bnd = e_cu0 - Ccu * np.log10(sig_p_ob / sig_cu0)
        void_ratio_bound = ConsolidationBoundary1D(
            nodes=(self.msh.nodes[0],),
            bnd_type=ConsolidationBoundary1D.BoundaryType.void_ratio,
            bnd_value=e_bnd,
            bnd_value_1=sig_p_ob,
        )
        self.msh.add_boundary(void_ratio_bound)
        Sw0 = self.mtl.deg_sat_water(-5.0)[0]
        for nd in self.msh.nodes:
            nd.temp = -5.0
            nd.temp_rate = 0.0
            nd.void_ratio = 2.83
            nd.void_ratio_0 = 2.83
        for e in self.msh.elements:
            for ip in e.int_pts:
                ip.material = self.mtl
                ip.void_ratio = 2.83
                ip.void_ratio_0 = 2.83
                ip.deg_sat_water = Sw0
            for iipp in e._int_pts_deformed:
                for ip in iipp:
                    ip.material = self.mtl
                    ip.void_ratio = 2.83
                    ip.void_ratio_0 = 2.83
                    ip.deg_sat_water = Sw0
        self.msh.initialize_global_system(0.0)

    def test_time_step_set(self):
        self.assertAlmostEqual(self.msh._t0, 0.0)
        self.assertAlmostEqual(self.msh._t1, 0.0)

    def test_free_indices(self):
        expected_free_vec = [i for i in range(self.msh.num_nodes)][1:]
        self.assertTrue(np.all(expected_free_vec ==
                               self.msh._free_vec_thrm[0]))
        self.assertTrue(np.all(expected_free_vec ==
                        self.msh._free_arr_thrm[0].flatten()))
        self.assertTrue(np.all(expected_free_vec ==
                               self.msh._free_arr_thrm[1]))
        self.assertTrue(np.all(expected_free_vec ==
                               self.msh._free_vec_cnsl[0]))
        self.assertTrue(np.all(expected_free_vec ==
                        self.msh._free_arr_cnsl[0].flatten()))
        self.assertTrue(np.all(expected_free_vec ==
                               self.msh._free_arr_cnsl[1]))
        self.assertTrue(np.all(expected_free_vec == self.msh._free_vec[0]))
        self.assertTrue(np.all(expected_free_vec ==
                        self.msh._free_arr[0].flatten()))
        self.assertTrue(np.all(expected_free_vec == self.msh._free_arr[1]))

    def test_temperature_distribution(self):
        expected_temp_int_pts = np.array([
            -5.0,
            -5.0,
            -5.0,
            -5.0,
            -5.0,
            -5.0,
            -5.0,
            -5.0,
        ])
        actual_temp_int_pts = np.array([
            ip.temp for e in self.msh.elements for ip in e.int_pts
        ])
        self.assertTrue(np.allclose(actual_temp_int_pts,
                                    expected_temp_int_pts))

    def test_temperature_rate_distribution(self):
        expected_temp_rate_int_pts = np.array([
            0.0,
            0.0,
            0.0,
            0.0,
            0.0,
            0.0,
            0.0,
            0.0,
        ])
        actual_temp_rate_int_pts = np.array([
            ip.temp_rate for e in self.msh.elements for ip in e.int_pts
        ])
        self.assertTrue(np.allclose(actual_temp_rate_int_pts,
                                    expected_temp_rate_int_pts))

    def test_temperature_gradient_distribution(self):
        expected_temp_gradient_int_pts = np.array([
            0.0,
            0.0,
            0.0,
            0.0,
            0.0,
            0.0,
            0.0,
            0.0,
        ])
        actual_temp_gradient_int_pts = np.array([
            ip.temp_gradient for e in self.msh.elements for ip in e.int_pts
        ])
        self.assertTrue(np.allclose(actual_temp_gradient_int_pts,
                                    expected_temp_gradient_int_pts))

    def test_deg_sat_water_distribution(self):
        expected_deg_sat_water_int_pts = np.array([
            0.036518561878915,
            0.036518561878915,
            0.036518561878915,
            0.036518561878915,
            0.036518561878915,
            0.036518561878915,
            0.036518561878915,
            0.036518561878915,
        ])
        actual_deg_sat_water_int_pts = np.array([
            ip.deg_sat_water for e in self.msh.elements for ip in e.int_pts
        ])
        self.assertTrue(np.allclose(actual_deg_sat_water_int_pts,
                                    expected_deg_sat_water_int_pts))

    def test_vol_water_cont_temp_gradient_distribution(self):
        expected_vol_water_cont_temp_gradient_int_pts = np.array([
            0.00000000000000000,
            0.00000000000000000,
            0.00000000000000000,
            0.00000000000000000,
            0.00000000000000000,
            0.00000000000000000,
            0.00000000000000000,
            0.00000000000000000,
        ])
        actual_vol_water_cont_temp_gradient_int_pts = np.array([
            ip.vol_water_cont_temp_gradient
            for e in self.msh.elements for ip in e.int_pts
        ])
        self.assertTrue(np.allclose(
            actual_vol_water_cont_temp_gradient_int_pts,
            expected_vol_water_cont_temp_gradient_int_pts,
        ))

    def test_thrm_cond_distribution(self):
        expected_thrm_cond_int_pts = np.array([
            2.10850030207483,
            2.10850030207482,
            2.10850030207482,
            2.10850030207482,
            2.10850030207482,
            2.10850030207482,
            2.10850030207482,
            2.10850030207482,
        ])
        actual_thrm_cond_int_pts = np.array([
            ip.thrm_cond
            for e in self.msh.elements for ip in e.int_pts
        ])
        self.assertTrue(np.allclose(actual_thrm_cond_int_pts,
                                    expected_thrm_cond_int_pts,
                                    atol=1e-30))

    def test_void_ratio_distribution_nodes(self):
        expected_void_ratio_vector = np.array([
            2.830000000000000,
            2.830000000000000,
            2.830000000000000,
            2.830000000000000,
            2.830000000000000,
        ])
        actual_void_ratio_nodes = np.array([
            nd.void_ratio for nd in self.msh.nodes
        ])
        self.assertTrue(np.allclose(expected_void_ratio_vector,
                                    actual_void_ratio_nodes))
        self.assertTrue(np.allclose(expected_void_ratio_vector,
                                    self.msh._void_ratio_vector))
        self.assertTrue(np.allclose(expected_void_ratio_vector,
                                    self.msh._void_ratio_vector_0))

    def test_void_ratio_distribution_int_pts(self):
        expected_void_ratio_int_pts = np.array([
            2.83000000000000000,
            2.83000000000000000,
            2.83000000000000000,
            2.83000000000000000,
            2.83000000000000000,
            2.83000000000000000,
            2.83000000000000000,
            2.83000000000000000,
        ])
        actual_void_ratio_int_pts = np.array([
            ip.void_ratio for e in self.msh.elements for ip in e.int_pts
        ])
        actual_void_ratio_0_int_pts = np.array([
            ip.void_ratio_0 for e in self.msh.elements for ip in e.int_pts
        ])
        self.assertTrue(np.allclose(actual_void_ratio_0_int_pts,
                                    expected_void_ratio_int_pts))
        self.assertTrue(np.allclose(actual_void_ratio_int_pts,
                                    expected_void_ratio_int_pts))

    def test_hyd_cond_distribution(self):
        expected_hyd_cond_int_pts = np.array([
            0.00000000000000E+00,
            0.00000000000000E+00,
            0.00000000000000E+00,
            0.00000000000000E+00,
            0.00000000000000E+00,
            0.00000000000000E+00,
            0.00000000000000E+00,
            0.00000000000000E+00,
        ])
        actual_hyd_cond_int_pts = np.array([
            ip.hyd_cond for e in self.msh.elements for ip in e.int_pts
        ])
        self.assertTrue(np.allclose(
            actual_hyd_cond_int_pts,
            expected_hyd_cond_int_pts,
            atol=1e-18, rtol=1e-8,
        ))

    def test_hyd_cond_grad_distribution(self):
        expected_hyd_cond_grad_int_pts = np.array([
            0.00000000000000E+00,
            0.00000000000000E+00,
            0.00000000000000E+00,
            0.00000000000000E+00,
            0.00000000000000E+00,
            0.00000000000000E+00,
            0.00000000000000E+00,
            0.00000000000000E+00,
        ])
        actual_hyd_cond_grad_int_pts = np.array([
            ip.hyd_cond_gradient
            for e in self.msh.elements for ip in e.int_pts
        ])
        self.assertTrue(np.allclose(
            actual_hyd_cond_grad_int_pts,
            expected_hyd_cond_grad_int_pts,
            atol=1e-18, rtol=1e-8,
        ))

    def test_eff_stress_distribution(self):
        expected_sig_int_pts = np.array([
            0.00000000000000E+00,
            0.00000000000000E+00,
            0.00000000000000E+00,
            0.00000000000000E+00,
            0.00000000000000E+00,
            0.00000000000000E+00,
            0.00000000000000E+00,
            0.00000000000000E+00,
        ])
        actual_sigp_int_pts = np.array([
            ip.eff_stress
            for e in self.msh.elements for ip in e.int_pts
        ])
        self.assertTrue(np.allclose(
            expected_sig_int_pts,
            actual_sigp_int_pts,
        ))

        print(actual_sigp_int_pts)

    def test_eff_stress_grad_distribution(self):
        expected_dsigde_int_pts = np.array([
            0.00000000000000E+00,
            0.00000000000000E+00,
            0.00000000000000E+00,
            0.00000000000000E+00,
            0.00000000000000E+00,
            0.00000000000000E+00,
            0.00000000000000E+00,
            0.00000000000000E+00,
        ])
        actual_dsigde_int_pts = np.array([
            ip.eff_stress_gradient
            for e in self.msh.elements for ip in e.int_pts
        ])
        self.assertTrue(np.allclose(
            expected_dsigde_int_pts,
            actual_dsigde_int_pts,
        ))

    def test_pre_consol_stress_distribution(self):
        expected_ppc_int_pts = np.array([
            0.0,
            0.0,
            0.0,
            0.0,
            0.0,
            0.0,
            0.0,
            0.0,
        ])
        actual_ppc_int_pts = np.array([
            ip.pre_consol_stress
            for e in self.msh.elements for ip in e.int_pts
        ])
        self.assertTrue(np.allclose(
            actual_ppc_int_pts,
            expected_ppc_int_pts,
        ))

    def test_water_flux_distribution(self):
        expected_water_flux_int_pts = np.array([
            0.0,
            0.0,
            0.0,
            0.0,
            0.0,
            0.0,
            0.0,
            0.0,
        ])
        actual_water_flux_int_pts = np.array([
            ip.water_flux_rate
            for e in self.msh.elements for ip in e.int_pts
        ])
        self.assertTrue(np.allclose(
            actual_water_flux_int_pts,
            expected_water_flux_int_pts,
            atol=1e-18, rtol=1e-8,
        ))

    def test_global_heat_flow_matrix_0(self):
        expected_H = np.zeros((self.msh.num_nodes, self.msh.num_nodes))
        self.assertTrue(np.allclose(
            expected_H, self.msh._heat_flow_matrix_0,
        ))

    def test_global_heat_flow_matrix(self):
        expected_H = np.array([
            [8.43400120829928E+01, -8.43400120829928E+01,
             0.00000000000000E+00, 0.00000000000000E+00,
             0.00000000000000E+00,],
            [-8.43400120829928E+01, 1.68680024165986E+02,
             -8.43400120829928E+01, 0.00000000000000E+00,
             0.00000000000000E+00,],
            [0.00000000000000E+00, -8.43400120829928E+01,
                1.68680024165986E+02, -8.43400120829928E+01,
             0.00000000000000E+00,],
            [0.00000000000000E+00, 0.00000000000000E+00,
             -8.43400120829928E+01, 1.68680024165986E+02,
             -8.43400120829928E+01,],
            [0.00000000000000E+00, 0.00000000000000E+00,
                0.00000000000000E+00, -8.43400120829928E+01,
             8.43400120829928E+01,],
        ])
        self.assertTrue(np.allclose(
            expected_H, self.msh._heat_flow_matrix,
        ))

    def test_global_heat_storage_matrix_0(self):
        expected_C = np.zeros((self.msh.num_nodes, self.msh.num_nodes))
        self.assertTrue(np.allclose(
            expected_C, self.msh._heat_storage_matrix_0,
        ))

    def test_global_heat_storage_matrix(self):
        expected_C = np.array([
            [1.71440520288567E+04, 8.57202601442838E+03, 0.00000000000000E+00,
                0.00000000000000E+00, 0.00000000000000E+00,],
            [8.57202601442838E+03, 3.42881040577135E+04, 8.57202601442838E+03,
                0.00000000000000E+00, 0.00000000000000E+00,],
            [0.00000000000000E+00, 8.57202601442838E+03, 3.42881040577135E+04,
                8.57202601442838E+03, 0.00000000000000E+00,],
            [0.00000000000000E+00, 0.00000000000000E+00, 8.57202601442838E+03,
                3.42881040577135E+04, 8.57202601442838E+03,],
            [0.00000000000000E+00, 0.00000000000000E+00, 0.00000000000000E+00,
                8.57202601442838E+03, 1.71440520288567E+04,],
        ])
        self.assertTrue(np.allclose(
            expected_C, self.msh._heat_storage_matrix,
        ))

    def test_global_heat_flux_vector_0(self):
        expected_Phi = np.zeros(self.msh.num_nodes)
        self.assertTrue(np.allclose(
            expected_Phi, self.msh._heat_flux_vector_0,
            atol=1e-15, rtol=1e-6,
        ))

    def test_global_heat_flux_vector(self):
        expected_Phi = np.zeros(self.msh.num_nodes)
        self.assertTrue(np.allclose(
            expected_Phi, self.msh._heat_flux_vector,
            atol=1e-15, rtol=1e-6,
        ))

    def test_global_stiffness_matrix_0(self):
        expected_K = np.zeros((self.msh.num_nodes, self.msh.num_nodes))
        self.assertTrue(np.allclose(
            expected_K, self.msh._stiffness_matrix_0,
            atol=1e-18, rtol=1e-8,
        ))

    def test_global_stiffness_matrix(self):
        expected_K = np.zeros((self.msh.num_nodes, self.msh.num_nodes))
        self.assertTrue(np.allclose(
            expected_K, self.msh._stiffness_matrix,
            atol=1e-18, rtol=1e-8,
        ))

    def test_global_mass_matrix_0(self):
        expected_M = np.zeros((self.msh.num_nodes, self.msh.num_nodes))
        self.assertTrue(np.allclose(
            expected_M, self.msh._mass_matrix_0,
            atol=1e-18, rtol=1e-8,
        ))

    def test_global_mass_matrix(self):
        expected_M = np.array([
            [1.98713374797455E-03, 9.93566873987276E-04, 0.00000000000000E+00,
                0.00000000000000E+00, 0.00000000000000E+00,],
            [9.93566873987276E-04, 3.97426749594910E-03, 9.93566873987276E-04,
                0.00000000000000E+00, 0.00000000000000E+00,],
            [0.00000000000000E+00, 9.93566873987276E-04, 3.97426749594910E-03,
                9.93566873987276E-04, 0.00000000000000E+00,],
            [0.00000000000000E+00, 0.00000000000000E+00, 9.93566873987276E-04,
                3.97426749594910E-03, 9.93566873987276E-04,],
            [0.00000000000000E+00, 0.00000000000000E+00, 0.00000000000000E+00,
                9.93566873987276E-04, 1.98713374797455E-03,],
        ])
        self.assertTrue(np.allclose(
            expected_M, self.msh._mass_matrix,
            atol=1e-18, rtol=1e-8,
        ))

    def test_global_water_flux_vector_0(self):
        expected_flux_vector = np.zeros(self.msh.num_nodes)
        self.assertTrue(np.allclose(expected_flux_vector,
                                    self.msh._water_flux_vector_0,
                                    atol=1e-18, rtol=1e-8))

    def test_global_water_flux_vector(self):
        expected_flux_vector = np.zeros(self.msh.num_nodes)
        self.assertTrue(np.allclose(expected_flux_vector,
                                    self.msh._water_flux_vector,
                                    atol=1e-18, rtol=1e-8))


class TestUpdateGlobalMatricesCubicConstant(unittest.TestCase):
    def setUp(self):
        self.mtl = Material(
            thrm_cond_solids=3.0,
            spec_heat_cap_solids=741.0,
            spec_grav_solids=2.6,
            hyd_cond_index=0.305,
            void_ratio_0_hyd_cond=2.6,
            hyd_cond_mult=0.8,
            hyd_cond_0=4.05e-4,
            void_ratio_min=0.3,
            void_ratio_tr=2.6,
            void_ratio_0_comp=2.6,
            eff_stress_0_comp=2.8,
            comp_index_unfrozen=0.421,
            rebound_index_unfrozen=0.08,
        )
        self.msh = CoupledAnalysis1D((0, 100), generate=True)
        for e in self.msh.elements:
            for ip in e.int_pts:
                ip.material = self.mtl
                ip.deg_sat_water = 0.8
                ip.void_ratio = 0.35
                ip.void_ratio_0 = 0.3
                ip.water_flux_rate = -1.5e-8
                ip.temp_gradient = 0.003
                ip.void_ratio = 0.6
                ip.void_ratio_0 = 0.9
                sig_p, dsig_de = ip.material.eff_stress(0.6, 0.0)
                ip.eff_stress = sig_p
                ip.eff_stress_gradient = dsig_de
                k, dk_de = ip.material.hyd_cond(0.6, 1.0, False)
                ip.hyd_cond = k
                ip.hyd_cond_gradient = dk_de

    def test_initial_heat_flow_matrix(self):
        expected = np.zeros((self.msh.num_nodes, self.msh.num_nodes))
        self.assertTrue(np.allclose(self.msh._heat_flow_matrix_0, expected))
        self.assertTrue(np.allclose(self.msh._heat_flow_matrix, expected))

    def test_initial_heat_storage_matrix(self):
        expected = np.zeros((self.msh.num_nodes, self.msh.num_nodes))
        self.assertTrue(np.allclose(self.msh._heat_storage_matrix_0, expected))
        self.assertTrue(np.allclose(self.msh._heat_storage_matrix, expected))

    def test_initial_heat_flux_vector(self):
        expected = np.zeros(self.msh.num_nodes)
        self.assertTrue(np.allclose(self.msh._heat_flux_vector_0, expected))
        self.assertTrue(np.allclose(self.msh._heat_flux_vector, expected))

    def test_update_heat_flow_matrix(self):
        expected0 = np.zeros((self.msh.num_nodes, self.msh.num_nodes))
        h00 = 0.9264004053269600
        h11 = 2.7040876696030200
        h10 = -1.1830383554513200
        h20 = 0.3380109587003770
        h30 = -0.0813730085760168
        h21 = -1.8590602728520800
        d0 = np.ones((self.msh.num_nodes,)) * (2 * h00)
        d0[0] = h00
        d0[-1] = h00
        d0[1::3] = h11
        d0[2::3] = h11
        d1 = np.ones((self.msh.num_nodes - 1,)) * h10
        d1[1::3] = h21
        d2 = np.ones((self.msh.num_nodes - 2,)) * h20
        d2[2::3] = 0.0
        d3 = np.zeros((self.msh.num_nodes - 3,))
        d3[0::3] = h30
        expected1 = np.diag(d0)
        expected1 += np.diag(d1, -1) + np.diag(d1, 1)
        expected1 += np.diag(d2, -2) + np.diag(d2, 2)
        expected1 += np.diag(d3, -3) + np.diag(d3, 3)
        self.msh.update_heat_flow_matrix()
        self.assertTrue(np.allclose(self.msh._heat_flow_matrix_0, expected0))
        self.assertTrue(np.allclose(self.msh._heat_flow_matrix, expected1))

    def test_update_heat_storage_matrix(self):
        expected0 = np.zeros((self.msh.num_nodes, self.msh.num_nodes))
        c00 = 1.98582857142857E+06
        c11 = 1.00532571428571E+07
        c10 = 1.53591428571429E+06
        c20 = -5.58514285714289E+05
        c30 = 2.94771428571427E+05
        c21 = -1.25665714285713E+06
        d0 = np.ones((self.msh.num_nodes,)) * 2.0 * c00
        d0[0] = c00
        d0[-1] = c00
        d0[1::3] = c11
        d0[2::3] = c11
        d1 = np.ones((self.msh.num_nodes - 1,)) * c10
        d1[1::3] = c21
        d2 = np.ones((self.msh.num_nodes - 2,)) * c20
        d2[2::3] = 0.0
        d3 = np.zeros((self.msh.num_nodes - 3,))
        d3[0::3] = c30
        expected1 = np.diag(d0)
        expected1 += np.diag(d1, -1) + np.diag(d1, 1)
        expected1 += np.diag(d2, -2) + np.diag(d2, 2)
        expected1 += np.diag(d3, -3) + np.diag(d3, 3)
        self.msh.update_heat_storage_matrix()
        self.assertTrue(np.allclose(
            self.msh._heat_storage_matrix_0, expected0))
        self.assertTrue(np.allclose(
            self.msh._heat_storage_matrix, expected1))

    def test_update_heat_flux_vector(self):
        expected0 = np.zeros(self.msh.num_nodes)
        expected1 = np.ones(self.msh.num_nodes) * 0.0008424421875
        expected1[3::3] = 0.0005616281250
        expected1[0] = 0.0002808140625
        expected1[-1] = 0.0002808140625
        self.msh.update_heat_flux_vector()
        self.assertTrue(np.allclose(
            self.msh._heat_flux_vector_0, expected0))
        self.assertTrue(np.allclose(
            self.msh._heat_flux_vector, expected1,
            rtol=1e-13, atol=1e-16
        ))

    def test_initial_stiffness_matrix(self):
        expected = np.zeros((self.msh.num_nodes, self.msh.num_nodes))
        self.assertTrue(np.allclose(self.msh._stiffness_matrix_0, expected))
        self.assertTrue(np.allclose(self.msh._stiffness_matrix, expected))

    def test_initial_mass_matrix(self):
        expected = np.zeros((self.msh.num_nodes, self.msh.num_nodes))
        self.assertTrue(np.allclose(self.msh._mass_matrix_0, expected))
        self.assertTrue(np.allclose(self.msh._mass_matrix, expected))

    def test_initial_water_flux_vector(self):
        expected = np.zeros(self.msh.num_nodes)
        self.assertTrue(np.allclose(self.msh._water_flux_vector_0, expected))
        self.assertTrue(np.allclose(self.msh._water_flux_vector, expected))

    def test_update_stiffness_matrix(self):
        expected0 = np.zeros((self.msh.num_nodes, self.msh.num_nodes))
        expected1 = np.zeros((self.msh.num_nodes, self.msh.num_nodes))
        stiff_el = -np.array([
            [-4.72294599234629E-09, 6.08882284823793E-09,
             -1.81459605925378E-09, 4.48719203362137E-10,],
            [4.98148866515888E-09, -1.26517845867392E-08,
                9.48489198083411E-09, -1.81459605925378E-09,],
            [-1.34835008743102E-09, 7.91131182593230E-09,
             -1.26517845867392E-08, 6.08882284823793E-09,],
            [3.12730794913833E-10, -1.34835008743102E-09,
                4.98148866515888E-09, -3.94586937264169E-09,],
        ])
        for k in range(self.msh.num_elements):
            kmin = 3 * k
            kmax = kmin + 4
            expected1[kmin:kmax, kmin:kmax] += stiff_el
        self.msh.update_stiffness_matrix()
        self.assertTrue(np.allclose(
            self.msh._stiffness_matrix_0,
            expected0,
            atol=1e-20, rtol=1e-16,
        ))
        self.assertTrue(np.allclose(
            self.msh._stiffness_matrix,
            expected1,
            atol=1e-20, rtol=1e-16,
        ))

    def test_update_mass_matrix(self):
        expected0 = np.zeros((self.msh.num_nodes, self.msh.num_nodes))
        m00 = 0.3937844611528820
        m11 = 1.9935338345864700
        m10 = 0.3045676691729330
        m20 = -0.1107518796992490
        m30 = 0.0584523809523807
        m21 = -0.2491917293233050
        d0 = np.ones((self.msh.num_nodes,)) * 2.0 * m00
        d0[0] = m00
        d0[-1] = m00
        d0[1::3] = m11
        d0[2::3] = m11
        d1 = np.ones((self.msh.num_nodes - 1,)) * m10
        d1[1::3] = m21
        d2 = np.ones((self.msh.num_nodes - 2,)) * m20
        d2[2::3] = 0.0
        d3 = np.zeros((self.msh.num_nodes - 3,))
        d3[0::3] = m30
        expected1 = np.diag(d0)
        expected1 += np.diag(d1, -1) + np.diag(d1, 1)
        expected1 += np.diag(d2, -2) + np.diag(d2, 2)
        expected1 += np.diag(d3, -3) + np.diag(d3, 3)
        self.msh.update_mass_matrix()
        self.assertTrue(np.allclose(
            self.msh._mass_matrix_0, expected0,
            atol=1e-12, rtol=1e-10,
        ))
        self.assertTrue(np.allclose(
            self.msh._mass_matrix, expected1,
            atol=1e-12, rtol=1e-10,
        ))

    def test_update_water_flux_vector(self):
        self.msh.update_water_flux_vector()
        expected = np.zeros(self.msh.num_nodes)
        self.assertTrue(np.allclose(self.msh._water_flux_vector_0, expected))
        self.assertTrue(np.allclose(self.msh._water_flux_vector, expected))


# class TestUpdateIntegrationPointsCubic(unittest.TestCase):
#     def setUp(self):
#         self.mtl = Material(
#             thrm_cond_solids=3.0,
#             spec_heat_cap_solids=741.0,
#             spec_grav_solids=2.65,
#             deg_sat_water_alpha=1.20e4,
#             deg_sat_water_beta=0.35,
#             water_flux_b1=0.08,
#             water_flux_b2=4.0,
#             water_flux_b3=1.0e-5,
#             seg_pot_0=2.0e-9,
#         )
#         self.msh = CoupledAnalysis1D(
#             z_range=(0, 100),
#             num_elements=4,
#             generate=True,
#         )
#         self.msh._temp_vector[:] = np.array([
#             -2.000000000000000,
#             -9.157452320220460,
#             -10.488299785319000,
#             -7.673205119057850,
#             -3.379831977359920,
#             0.186084957826655,
#             1.975912628300400,
#             2.059737589813890,
#             1.158320034961550,
#             0.100523127786268,
#             -0.548750924584512,
#             -0.609286860003055,
#             -0.205841501790609,
#         ])
#         self.msh._temp_rate_vector[:] = np.array([
#             -0.02000000000000000,
#             -0.09157452320220460,
#             -0.10488299785319000,
#             -0.07673205119057850,
#             -0.03379831977359920,
#             0.00186084957826655,
#             0.01975912628300400,
#             0.02059737589813890,
#             0.01158320034961550,
#             0.00100523127786268,
#             -0.00548750924584512,
#             -0.00609286860003055,
#             -0.00205841501790609,
#         ])
#         self.msh.update_nodes()
#         for e in self.msh.elements:
#             for ip in e.int_pts:
#                 ip.material = self.mtl
#                 ip.void_ratio = 0.35
#                 ip.void_ratio_0 = 0.3
#                 ip.tot_stress = 1.2e5
#                 ip.vol_water_cont__0 = ip.porosity
#         self.msh.update_integration_points()
#
#     def test_temperature_distribution(self):
#         expected_temp_int_pts = np.array([
#             -3.422539664476490,
#             -7.653704430301370,
#             -10.446160239424800,
#             -9.985642548540930,
#             -8.257070581278590,
#             -7.064308307087920,
#             -4.672124032386330,
#             -1.440401917815120,
#             0.974681570235134,
#             1.870711258948380,
#             2.078338922559240,
#             2.177366336413890,
#             1.680380179180770,
#             0.811005133641826,
#             0.227782988247163,
#             -0.031120907462955,
#             -0.417466130765087,
#             -0.644813855455235,
#             -0.528772037813549,
#             -0.285997082550321,
#         ])
#         actual_temp_int_pts = np.array([
#             ip.temp for e in self.msh.elements for ip in e.int_pts
#         ])
#         self.assertTrue(np.allclose(actual_temp_int_pts,
#                                     expected_temp_int_pts))
#
#     def test_temperature_rate_distribution(self):
#         expected_temp_rate_int_pts = np.array([
#             -0.034225396644765,
#             -0.076537044303014,
#             -0.104461602394248,
#             -0.099856425485409,
#             -0.082570705812786,
#             -0.070643083070879,
#             -0.046721240323863,
#             -0.014404019178151,
#             0.009746815702351,
#             0.018707112589484,
#             0.020783389225592,
#             0.021773663364139,
#             0.016803801791808,
#             0.008110051336418,
#             0.002277829882472,
#             -0.000311209074630,
#             -0.004174661307651,
#             -0.006448138554552,
#             -0.005287720378135,
#             -0.002859970825503,
#         ])
#         actual_temp_rate_int_pts = np.array([
#             ip.temp_rate for e in self.msh.elements for ip in e.int_pts
#         ])
#         self.assertTrue(np.allclose(actual_temp_rate_int_pts,
#                                     expected_temp_rate_int_pts))
#
#     def test_temperature_gradient_distribution(self):
#         expected_temp_gradient_int_pts = np.array([
#             -1.15093426984199,
#             -0.70037674599536,
#             -0.15129838219301,
#             0.26620714324995,
#             0.47571152668668,
#             0.52108465163990,
#             0.51343382134772,
#             0.43315319751340,
#             0.27077898886023,
#             0.11272541074531,
#             0.07267706952532,
#             -0.02454456350281,
#             -0.11231442240250,
#             -0.13519566470900,
#             -0.11353558171063,
#             -0.10632645781291,
#             -0.06254104067706,
#             -0.00664052813362,
#             0.03949323637823,
#             0.06538510258090,
#         ])
#         actual_temp_gradient_int_pts = np.array([
#             ip.temp_gradient for e in self.msh.elements for ip in e.int_pts
#         ])
#         self.assertTrue(np.allclose(actual_temp_gradient_int_pts,
#                                     expected_temp_gradient_int_pts))
#
#     def test_deg_sat_water_distribution(self):
#         expected_deg_sat_water_int_pts = np.array([
#             0.044857035897862,
#             0.028960004408085,
#             0.024424941557965,
#             0.025036878560037,
#             0.027783692446551,
#             0.030254882699662,
#             0.037889208517624,
#             0.071616670181262,
#             1.000000000000000,
#             1.000000000000000,
#             1.000000000000000,
#             1.000000000000000,
#             1.000000000000000,
#             1.000000000000000,
#             1.000000000000000,
#             0.531172122610449,
#             0.139509906472742,
#             0.110434834954165,
#             0.122871924439420,
#             0.170874577744838,
#         ])
#         actual_deg_sat_water_int_pts = np.array([
#             ip.deg_sat_water for e in self.msh.elements for ip in e.int_pts
#         ])
#         self.assertTrue(np.allclose(actual_deg_sat_water_int_pts,
#                                     expected_deg_sat_water_int_pts))
#
#     def test_vol_water_cont_temp_gradient_distribution(self):
#         expected_vol_water_cont_temp_gradient_int_pts = np.array([
#             0.07235260409982430,
#             0.03289271388265000,
#             0.02421242458534380,
#             0.02531316492062430,
#             0.03052609000431350,
#             0.03558952835188600,
#             0.05338816551016490,
#             0.16710056507182700,
#             0.00000000000000000,
#             0.00000000000000000,
#             0.00000000000000000,
#             0.00000000000000000,
#             0.00000000000000000,
#             0.00000000000000000,
#             0.00000000000000000,
#             3.90566915045107000,
#             0.53439071533528300,
#             0.35766602066855600,
#             0.43005975899489600,
#             0.75161061396167100,
#         ])
#         actual_vol_water_cont_temp_gradient_int_pts = np.array([
#             ip.vol_water_cont_temp_gradient
#             for e in self.msh.elements for ip in e.int_pts
#         ])
#         self.assertTrue(np.allclose(
#             actual_vol_water_cont_temp_gradient_int_pts,
#             expected_vol_water_cont_temp_gradient_int_pts,
#         ))
#
#     def test_water_flux_distribution(self):
#         expected_water_flux_int_pts = np.array([
#             1.8071264681E-15,
#             5.0412534775E-23,
#             1.5503621786E-28,
#             -1.7186479754E-27,
#             -3.0723442020E-24,
#             -3.9524301404E-22,
#             -5.4976497868E-18,
#             -1.8328498927E-12,
#             0.0000000000E+00,
#             0.0000000000E+00,
#             0.0000000000E+00,
#             0.0000000000E+00,
#             0.0000000000E+00,
#             0.0000000000E+00,
#             0.0000000000E+00,
#             1.0956257621E-10,
#             1.5160234947E-11,
#             6.5849524657E-13,
#             -6.1857084254E-12,
#             -2.6451092292E-11,
#         ])
#         actual_water_flux_int_pts = np.array([
#             ip.water_flux_rate
#             for e in self.msh.elements for ip in e.int_pts
#         ])
#         self.assertTrue(np.allclose(actual_water_flux_int_pts,
#                                     expected_water_flux_int_pts,
#                                     atol=1e-30))
#
#
# class TestUpdateNodes(unittest.TestCase):
#     def setUp(self):
#         self.msh = CoupledAnalysis1D((0, 100), generate=True, order=1)
#         self.msh._temp_vector[:] = np.linspace(2.0, 22.0, self.msh.num_nodes)
#         self.msh._temp_vector_0[:] = np.linspace(1.0, 11.0, self.msh.num_nodes)
#         self.msh.time_step = 0.25
#         self.msh._temp_rate_vector[:] = (
#             self.msh._temp_vector[:] - self.msh._temp_vector_0[:]
#         ) / self.msh.dt
#         self.msh.update_nodes()
#
#     def test_initial_node_values(self):
#         for k, nd in enumerate(self.msh.nodes):
#             self.assertAlmostEqual(nd.temp, 2.0 * (k+1))
#             self.assertAlmostEqual(nd.temp_rate, 4.0 * (k+1))
#
#     def test_repeat_update_nodes(self):
#         self.msh.update_nodes()
#         for k, nd in enumerate(self.msh.nodes):
#             self.assertAlmostEqual(nd.temp, 2.0 * (k+1))
#             self.assertAlmostEqual(nd.temp_rate, 4.0 * (k+1))
#
#     def test_change_temp_vectors_update_nodes(self):
#         self.msh._temp_vector[:] = np.linspace(4.0, 44.0, self.msh.num_nodes)
#         self.msh._temp_vector_0[:] = np.linspace(2.0, 22.0, self.msh.num_nodes)
#         self.msh._temp_rate_vector[:] = (
#             self.msh._temp_vector[:] - self.msh._temp_vector_0[:]
#         ) / self.msh.dt
#         for k, nd in enumerate(self.msh.nodes):
#             self.assertAlmostEqual(nd.temp, 2.0 * (k+1))
#             self.assertAlmostEqual(nd.temp_rate, 4.0 * (k+1))
#         self.msh.update_nodes()
#         for k, nd in enumerate(self.msh.nodes):
#             self.assertAlmostEqual(nd.temp, 4.0 * (k+1))
#             self.assertAlmostEqual(nd.temp_rate, 8.0 * (k+1))
#
#
# class TestInitializeGlobalSystemLinear(unittest.TestCase):
#     def setUp(self):
#         self.mtl = Material(
#             thrm_cond_solids=3.0,
#             spec_heat_cap_solids=741.0,
#             spec_grav_solids=2.65,
#             deg_sat_water_alpha=1.20e4,
#             deg_sat_water_beta=0.35,
#             water_flux_b1=0.08,
#             water_flux_b2=4.0,
#             water_flux_b3=1.0e-5,
#             seg_pot_0=2.0e-9,
#         )
#         self.msh = CoupledAnalysis1D(
#             z_range=(0, 100),
#             num_elements=4,
#             generate=True,
#             order=1
#         )
#         initial_temp_vector = np.array([
#             0.0,
#             0.1,
#             -0.8,
#             -1.5,
#             -12,
#         ])
#         initial_temp_rate_vector = np.array([
#             0.05,
#             0.02,
#             0.01,
#             -0.08,
#             -0.05,
#         ])
#         for nd, T0, dTdt0 in zip(self.msh.nodes,
#                                  initial_temp_vector,
#                                  initial_temp_rate_vector,
#                                  ):
#             nd.temp = T0
#             nd.temp_rate = dTdt0
#         for e in self.msh.elements:
#             for ip in e.int_pts:
#                 ip.material = self.mtl
#                 ip.void_ratio = 0.35
#                 ip.void_ratio_0 = 0.3
#                 ip.tot_stress = 1.2e5
#         bnd0 = ThermalBoundary1D(
#             nodes=(self.msh.nodes[0],),
#             bnd_type=ThermalBoundary1D.BoundaryType.temp,
#             bnd_value=2.0,
#         )
#         self.msh.add_boundary(bnd0)
#         bnd1 = ThermalBoundary1D(
#             nodes=(self.msh.nodes[-1],),
#             int_pts=(self.msh.elements[-1].int_pts[-1],),
#             bnd_type=ThermalBoundary1D.BoundaryType.temp_grad,
#             bnd_value=25.0e-3,
#         )
#         self.msh.add_boundary(bnd1)
#         self.msh.initialize_global_system(1.5)
#
#     def test_time_step_set(self):
#         self.assertAlmostEqual(self.msh._t0, 1.5)
#         self.assertAlmostEqual(self.msh._t1, 1.5)
#
#     def test_free_indices(self):
#         expected_free_vec = [i for i in range(self.msh.num_nodes)][1:]
#         self.assertTrue(np.all(expected_free_vec == self.msh._free_vec[0]))
#         self.assertTrue(np.all(expected_free_vec ==
#                         self.msh._free_arr[0].flatten()))
#         self.assertTrue(np.all(expected_free_vec == self.msh._free_arr[1]))
#
#     def test_temperature_distribution_nodes(self):
#         expected_temp_vector = np.array([
#             0.0,
#             0.1,
#             -0.8,
#             -1.5,
#             -12,
#         ])
#         actual_temp_nodes = np.array([
#             nd.temp for nd in self.msh.nodes
#         ])
#         self.assertTrue(np.allclose(expected_temp_vector,
#                                     actual_temp_nodes))
#         self.assertTrue(np.allclose(expected_temp_vector,
#                                     self.msh._temp_vector))
#         self.assertTrue(np.allclose(expected_temp_vector,
#                                     self.msh._temp_vector_0))
#
#     def test_temperature_distribution_int_pts(self):
#         expected_temp_int_pts = np.array([
#             0.0211324865405187,
#             0.0788675134594813,
#             -0.0901923788646684,
#             -0.6098076211353320,
#             -0.9479274057836310,
#             -1.3520725942163700,
#             -3.7189110867544700,
#             -9.7810889132455400,
#         ])
#         actual_temp_int_pts = np.array([
#             ip.temp for e in self.msh.elements for ip in e.int_pts
#         ])
#         self.assertTrue(np.allclose(actual_temp_int_pts,
#                                     expected_temp_int_pts))
#
#     def test_temperature_rate_distribution_nodes(self):
#         expected_temp_rate_vector = np.array([
#             0.05,
#             0.02,
#             0.01,
#             -0.08,
#             -0.05,
#         ])
#         actual_temp_rate_nodes = np.array([
#             nd.temp_rate for nd in self.msh.nodes
#         ])
#         self.assertTrue(np.allclose(expected_temp_rate_vector,
#                                     actual_temp_rate_nodes))
#         self.assertTrue(np.allclose(expected_temp_rate_vector,
#                                     self.msh._temp_rate_vector))
#
#     def test_temperature_rate_distribution_int_pts(self):
#         expected_temp_rate_int_pts = np.array([
#             0.04366025403784440,
#             0.02633974596215560,
#             0.01788675134594810,
#             0.01211324865405190,
#             -0.00901923788646684,
#             -0.06098076211353320,
#             -0.07366025403784440,
#             -0.05633974596215560,
#         ])
#         actual_temp_rate_int_pts = np.array([
#             ip.temp_rate for e in self.msh.elements for ip in e.int_pts
#         ])
#         self.assertTrue(np.allclose(actual_temp_rate_int_pts,
#                                     expected_temp_rate_int_pts))
#
#     def test_temperature_gradient_distribution(self):
#         expected_temp_gradient_int_pts = np.array([
#             0.0040000,
#             0.0040000,
#             -0.0360000,
#             -0.0360000,
#             -0.0280000,
#             -0.0280000,
#             -0.4200000,
#             -0.4200000,
#         ])
#         actual_temp_gradient_int_pts = np.array([
#             ip.temp_gradient for e in self.msh.elements for ip in e.int_pts
#         ])
#         self.assertTrue(np.allclose(actual_temp_gradient_int_pts,
#                                     expected_temp_gradient_int_pts))
#
#     def test_deg_sat_water_distribution(self):
#         expected_deg_sat_water_int_pts = np.array([
#             1.000000000000000,
#             1.000000000000000,
#             0.314715929845879,
#             0.113801777607921,
#             0.089741864676250,
#             0.074104172041942,
#             0.042882888566470,
#             0.025322726744343,
#         ])
#         actual_deg_sat_water_int_pts = np.array([
#             ip.deg_sat_water for e in self.msh.elements for ip in e.int_pts
#         ])
#         self.assertTrue(np.allclose(actual_deg_sat_water_int_pts,
#                                     expected_deg_sat_water_int_pts))
#
#     def test_vol_water_cont_temp_gradient_distribution(self):
#         expected_vol_water_cont_temp_gradient_int_pts = np.array([
#             0.000000000000000,
#             0.000000000000000,
#             0.000000000000000,
#             0.000000000000000,
#             0.000000000000000,
#             0.000000000000000,
#             0.000000000000000,
#             0.000000000000000,
#         ])
#         actual_vol_water_cont_temp_gradient_int_pts = np.array([
#             ip.vol_water_cont_temp_gradient
#             for e in self.msh.elements for ip in e.int_pts
#         ])
#         self.assertTrue(np.allclose(
#             actual_vol_water_cont_temp_gradient_int_pts,
#             expected_vol_water_cont_temp_gradient_int_pts,
#         ))
#
#     def test_water_flux_distribution(self):
#         expected_water_flux_int_pts = np.array([
#             0.0000000000E+00,
#             0.0000000000E+00,
#             -4.8910645169E-12,
#             -5.5518497692E-13,
#             8.3577053338E-13,
#             1.7708810805E-13,
#             2.0670411271E-16,
#             6.0318175808E-27,
#         ])
#         actual_water_flux_int_pts = np.array([
#             ip.water_flux_rate
#             for e in self.msh.elements for ip in e.int_pts
#         ])
#         self.assertTrue(np.allclose(actual_water_flux_int_pts,
#                                     expected_water_flux_int_pts,
#                                     atol=1e-30))
#
#     def test_thrm_cond_distribution(self):
#         expected_thrm_cond_int_pts = np.array([
#             1.94419643704324,
#             1.94419643704324,
#             2.48085630059944,
#             2.66463955659925,
#             2.68754164945741,
#             2.70253225701445,
#             2.73271219424962,
#             2.74983450612514,
#         ])
#         actual_thrm_cond_int_pts = np.array([
#             ip.thrm_cond
#             for e in self.msh.elements for ip in e.int_pts
#         ])
#         self.assertTrue(np.allclose(actual_thrm_cond_int_pts,
#                                     expected_thrm_cond_int_pts,
#                                     atol=1e-30))
#
#     def test_global_heat_flow_matrix(self):
#         expected_H = np.array([
#             [0.0721139528911510, -0.0721139528911510, 0.0000000000000000,
#                 0.0000000000000000, 0.0000000000000000,],
#             [-0.0721139528911510, 0.1675420790767840, -0.0954281261856329,
#                 0.0000000000000000, 0.0000000000000000,],
#             [0.0000000000000000, -0.0954281261856329, 0.1953921854661540,
#              -0.0999640592805206, 0.0000000000000000,],
#             [0.0000000000000000, 0.0000000000000000, -0.0999640592805206,
#                 0.2016431146839040, -0.1016790554033840,],
#             [0.0000000000000000, 0.0000000000000000, 0.0000000000000000,
#              -0.1016790554033840, 0.1016790554033840,],
#         ])
#         self.assertTrue(np.allclose(
#             expected_H, self.msh._heat_flow_matrix,
#         ))
#
#     def test_global_heat_storage_matrix(self):
#         expected_C = np.array([
#             [2.12040123456790E+07, 1.06020061728395E+07, 0.00000000000000E+00,
#                 0.00000000000000E+00, 0.00000000000000E+00,],
#             [1.06020061728395E+07, 3.89011555173310E+07, 8.63025666982303E+06,
#                 0.00000000000000E+00, 0.00000000000000E+00,],
#             [0.00000000000000E+00, 8.63025666982303E+06, 3.34542102448499E+07,
#                 8.29817132739774E+06, 0.00000000000000E+00,],
#             [0.00000000000000E+00, 0.00000000000000E+00, 8.29817132739774E+06,
#                 3.29568618779144E+07, 8.17817064124763E+06,],
#             [0.00000000000000E+00, 0.00000000000000E+00, 0.00000000000000E+00,
#                 8.17817064124763E+06, 1.63181792594571E+07,],
#         ])
#         self.assertTrue(np.allclose(
#             expected_C, self.msh._heat_storage_matrix,
#         ))
#
#     def test_global_flux_vector(self):
#         expected_flux_vector = np.array([
#             -0.000000000000000E+00,
#             -7.240998977095220E-06,
#             -1.693636195537800E-06,
#             4.516088940272450E-07,
#             6.874586265312840E-02,
#         ])
#         self.assertTrue(np.allclose(expected_flux_vector,
#                                     self.msh._heat_flux_vector))
#
#
# class TestInitializeTimeStepLinear(unittest.TestCase):
#     def setUp(self):
#         self.mtl = Material(
#             thrm_cond_solids=3.0,
#             spec_heat_cap_solids=741.0,
#             spec_grav_solids=2.65,
#             deg_sat_water_alpha=1.20e4,
#             deg_sat_water_beta=0.35,
#             water_flux_b1=0.08,
#             water_flux_b2=4.0,
#             water_flux_b3=1.0e-5,
#             seg_pot_0=2.0e-9,
#         )
#         self.msh = CoupledAnalysis1D(
#             z_range=(0, 100),
#             num_elements=4,
#             generate=True,
#             order=1
#         )
#         initial_temp_vector = np.array([
#             0.0,
#             0.1,
#             -0.8,
#             -1.5,
#             -12,
#         ])
#         initial_temp_rate_vector = np.array([
#             0.05,
#             0.02,
#             0.01,
#             -0.08,
#             -0.05,
#         ])
#         for nd, T0, dTdt0 in zip(self.msh.nodes,
#                                  initial_temp_vector,
#                                  initial_temp_rate_vector,
#                                  ):
#             nd.temp = T0
#             nd.temp_rate = dTdt0
#         for e in self.msh.elements:
#             for ip in e.int_pts:
#                 ip.material = self.mtl
#                 ip.void_ratio = 0.35
#                 ip.void_ratio_0 = 0.3
#                 ip.tot_stress = 1.2e5
#         bnd0 = ThermalBoundary1D(
#             nodes=(self.msh.nodes[0],),
#             bnd_type=ThermalBoundary1D.BoundaryType.temp,
#             bnd_value=2.0,
#         )
#         self.msh.add_boundary(bnd0)
#         bnd1 = ThermalBoundary1D(
#             nodes=(self.msh.nodes[-1],),
#             int_pts=(self.msh.elements[-1].int_pts[-1],),
#             bnd_type=ThermalBoundary1D.BoundaryType.temp_grad,
#             bnd_value=25.0e-3,
#         )
#         self.msh.add_boundary(bnd1)
#         self.msh.initialize_global_system(1.5)
#         self.msh.time_step = 3.024E+05
#         self.msh.initialize_time_step()
#
#     def test_time_step_set(self):
#         self.assertAlmostEqual(self.msh._t0, 1.5)
#         self.assertAlmostEqual(self.msh._t1, 1.5 + 3.024e5)
#
#     def test_iteration_variables(self):
#         self.assertEqual(self.msh._eps_a, 1.0)
#         self.assertEqual(self.msh._iter, 0)
#
#     def test_temperature_distribution_nodes(self):
#         expected_temp_vector_0 = np.array([
#             0.0,
#             0.1,
#             -0.8,
#             -1.5,
#             -12,
#         ])
#         expected_temp_vector_1 = np.array([
#             2.0,
#             0.1,
#             -0.8,
#             -1.5,
#             -12,
#         ])
#         actual_temp_nodes = np.array([
#             nd.temp for nd in self.msh.nodes
#         ])
#         self.assertTrue(np.allclose(expected_temp_vector_1,
#                                     actual_temp_nodes))
#         self.assertTrue(np.allclose(expected_temp_vector_0,
#                                     self.msh._temp_vector_0))
#         self.assertTrue(np.allclose(expected_temp_vector_1,
#                                     self.msh._temp_vector))
#
#     def test_temperature_distribution_int_pts(self):
#         expected_temp_int_pts = np.array([
#             1.5984827557301400,
#             0.5015172442698560,
#             -0.0901923788646684,
#             -0.6098076211353320,
#             -0.9479274057836310,
#             -1.3520725942163700,
#             -3.7189110867544700,
#             -9.7810889132455400,
#         ])
#         actual_temp_int_pts = np.array([
#             ip.temp for e in self.msh.elements for ip in e.int_pts
#         ])
#         self.assertTrue(np.allclose(actual_temp_int_pts,
#                                     expected_temp_int_pts))
#
#     def test_temperature_rate_distribution_nodes(self):
#         expected_temp_rate_vector = np.array([
#             0.05,
#             0.02,
#             0.01,
#             -0.08,
#             -0.05,
#         ])
#         actual_temp_rate_nodes = np.array([
#             nd.temp_rate for nd in self.msh.nodes
#         ])
#         self.assertTrue(np.allclose(expected_temp_rate_vector,
#                                     actual_temp_rate_nodes))
#         self.assertTrue(np.allclose(expected_temp_rate_vector,
#                                     self.msh._temp_rate_vector))
#
#     def test_temperature_rate_distribution_int_pts(self):
#         expected_temp_rate_int_pts = np.array([
#             0.04366025403784440,
#             0.02633974596215560,
#             0.01788675134594810,
#             0.01211324865405190,
#             -0.00901923788646684,
#             -0.06098076211353320,
#             -0.07366025403784440,
#             -0.05633974596215560,
#         ])
#         actual_temp_rate_int_pts = np.array([
#             ip.temp_rate for e in self.msh.elements for ip in e.int_pts
#         ])
#         self.assertTrue(np.allclose(actual_temp_rate_int_pts,
#                                     expected_temp_rate_int_pts))
#
#     def test_temperature_gradient_distribution(self):
#         expected_temp_gradient_int_pts = np.array([
#             -0.0760000,
#             -0.0760000,
#             -0.0360000,
#             -0.0360000,
#             -0.0280000,
#             -0.0280000,
#             -0.4200000,
#             -0.4200000,
#         ])
#         actual_temp_gradient_int_pts = np.array([
#             ip.temp_gradient for e in self.msh.elements for ip in e.int_pts
#         ])
#         self.assertTrue(np.allclose(actual_temp_gradient_int_pts,
#                                     expected_temp_gradient_int_pts))
#
#     def test_deg_sat_water_distribution(self):
#         expected_deg_sat_water_int_pts = np.array([
#             1.000000000000000,
#             1.000000000000000,
#             0.314715929845879,
#             0.113801777607921,
#             0.089741864676250,
#             0.074104172041942,
#             0.042882888566470,
#             0.025322726744343,
#         ])
#         actual_deg_sat_water_int_pts = np.array([
#             ip.deg_sat_water for e in self.msh.elements for ip in e.int_pts
#         ])
#         self.assertTrue(np.allclose(actual_deg_sat_water_int_pts,
#                                     expected_deg_sat_water_int_pts))
#
#     def test_vol_water_cont_temp_gradient_distribution(self):
#         expected_vol_water_cont_temp_gradient_int_pts = np.array([
#             0.00000000000000,
#             0.00000000000000,
#             0.00000000000000,
#             0.00000000000000,
#             0.00000000000000,
#             0.00000000000000,
#             0.00000000000000,
#             0.00000000000000,
#         ])
#         actual_vol_water_cont_temp_gradient_int_pts = np.array([
#             ip.vol_water_cont_temp_gradient
#             for e in self.msh.elements for ip in e.int_pts
#         ])
#         self.assertTrue(np.allclose(
#             actual_vol_water_cont_temp_gradient_int_pts,
#             expected_vol_water_cont_temp_gradient_int_pts,
#         ))
#
#     def test_water_flux_distribution(self):
#         expected_water_flux_int_pts = np.array([
#             0.0000000000E+00,
#             0.0000000000E+00,
#             -4.8910645169E-12,
#             -5.5518497692E-13,
#             8.3577053338E-13,
#             1.7708810805E-13,
#             2.0670411271E-16,
#             6.0318175808E-27,
#         ])
#         actual_water_flux_int_pts = np.array([
#             ip.water_flux_rate
#             for e in self.msh.elements for ip in e.int_pts
#         ])
#         self.assertTrue(np.allclose(actual_water_flux_int_pts,
#                                     expected_water_flux_int_pts,
#                                     atol=1e-30))
#
#     def test_thrm_cond_distribution(self):
#         expected_thrm_cond_int_pts = np.array([
#             1.94419643704324,
#             1.94419643704324,
#             2.48085630059944,
#             2.66463955659925,
#             2.68754164945741,
#             2.70253225701445,
#             2.73271219424962,
#             2.74983450612514,
#         ])
#         actual_thrm_cond_int_pts = np.array([
#             ip.thrm_cond
#             for e in self.msh.elements for ip in e.int_pts
#         ])
#         self.assertTrue(np.allclose(actual_thrm_cond_int_pts,
#                                     expected_thrm_cond_int_pts,
#                                     atol=1e-30))
#
#     def test_global_heat_flow_matrix(self):
#         expected_H = np.array([
#             [0.0721139528911510, -0.0721139528911510, 0.0000000000000000,
#                 0.0000000000000000, 0.0000000000000000,],
#             [-0.0721139528911510, 0.1675420790767840, -0.0954281261856329,
#                 0.0000000000000000, 0.0000000000000000,],
#             [0.0000000000000000, -0.0954281261856329, 0.1953921854661540,
#              -0.0999640592805206, 0.0000000000000000,],
#             [0.0000000000000000, 0.0000000000000000, -0.0999640592805206,
#                 0.2016431146839040, -0.1016790554033840,],
#             [0.0000000000000000, 0.0000000000000000, 0.0000000000000000,
#              -0.1016790554033840, 0.1016790554033840,],
#         ])
#         self.assertTrue(np.allclose(
#             expected_H, self.msh._heat_flow_matrix_0,
#         ))
#         self.assertTrue(np.allclose(
#             expected_H, self.msh._heat_flow_matrix,
#         ))
#
#     def test_global_heat_storage_matrix(self):
#         expected_C = np.array([
#             [2.12040123456790E+07, 1.06020061728395E+07, 0.00000000000000E+00,
#                 0.00000000000000E+00, 0.00000000000000E+00,],
#             [1.06020061728395E+07, 3.89011555173310E+07, 8.63025666982303E+06,
#                 0.00000000000000E+00, 0.00000000000000E+00,],
#             [0.00000000000000E+00, 8.63025666982303E+06, 3.34542102448499E+07,
#                 8.29817132739774E+06, 0.00000000000000E+00,],
#             [0.00000000000000E+00, 0.00000000000000E+00, 8.29817132739774E+06,
#                 3.29568618779144E+07, 8.17817064124763E+06,],
#             [0.00000000000000E+00, 0.00000000000000E+00, 0.00000000000000E+00,
#                 8.17817064124763E+06, 1.63181792594571E+07,],
#         ])
#         self.assertTrue(np.allclose(
#             expected_C, self.msh._heat_storage_matrix_0,
#         ))
#         self.assertTrue(np.allclose(
#             expected_C, self.msh._heat_storage_matrix,
#         ))
#
#     def test_global_flux_vector(self):
#         expected_flux_vector = np.array([
#             -0.000000000000000E+00,
#             -7.240998977095220E-06,
#             -1.693636195537800E-06,
#             4.516088940272450E-07,
#             6.874586265312840E-02,
#         ])
#         self.assertTrue(np.allclose(expected_flux_vector,
#                                     self.msh._heat_flux_vector_0))
#         self.assertTrue(np.allclose(expected_flux_vector,
#                                     self.msh._heat_flux_vector))
#
#
# class TestUpdateGlobalMatricesLinear(unittest.TestCase):
#     def setUp(self):
#         self.mtl = Material(
#             thrm_cond_solids=3.0,
#             spec_heat_cap_solids=741.0,
#             spec_grav_solids=2.65,
#             deg_sat_water_alpha=1.20e4,
#             deg_sat_water_beta=0.35,
#             water_flux_b1=0.08,
#             water_flux_b2=4.0,
#             water_flux_b3=1.0e-5,
#             seg_pot_0=2.0e-9,
#         )
#         self.msh = CoupledAnalysis1D(
#             z_range=(0, 100),
#             num_elements=4,
#             generate=True,
#             order=1
#         )
#         initial_temp_vector = np.array([
#             0.0,
#             0.1,
#             -0.8,
#             -1.5,
#             -12,
#         ])
#         initial_temp_rate_vector = np.array([
#             0.05,
#             0.02,
#             0.01,
#             -0.08,
#             -0.05,
#         ])
#         for nd, T0, dTdt0 in zip(self.msh.nodes,
#                                  initial_temp_vector,
#                                  initial_temp_rate_vector,
#                                  ):
#             nd.temp = T0
#             nd.temp_rate = dTdt0
#         for e in self.msh.elements:
#             for ip in e.int_pts:
#                 ip.material = self.mtl
#                 ip.void_ratio = 0.35
#                 ip.void_ratio_0 = 0.3
#                 ip.tot_stress = 1.2e5
#         bnd0 = ThermalBoundary1D(
#             nodes=(self.msh.nodes[0],),
#             bnd_type=ThermalBoundary1D.BoundaryType.temp,
#             bnd_value=2.0,
#         )
#         self.msh.add_boundary(bnd0)
#         bnd1 = ThermalBoundary1D(
#             nodes=(self.msh.nodes[-1],),
#             int_pts=(self.msh.elements[-1].int_pts[-1],),
#             bnd_type=ThermalBoundary1D.BoundaryType.temp_grad,
#             bnd_value=25.0e-3,
#         )
#         self.msh.add_boundary(bnd1)
#         self.msh.initialize_global_system(1.5)
#         self.msh.time_step = 3.024E+05
#         self.msh.initialize_time_step()
#         self.msh._temp_vector[:] = np.array([
#             2.0,
#             0.6,
#             -0.2,
#             -0.8,
#             -6,
#         ])
#         self.msh._temp_rate_vector[:] = np.array([
#             0,
#             500,
#             600,
#             700,
#             6000,
#         ])
#         self.msh.update_boundary_conditions(self.msh._t1)
#         self.msh.update_nodes()
#         self.msh.update_integration_points()
#         self.msh.update_global_matrices_and_vectors()
#
#     def test_temperature_distribution_nodes(self):
#         expected_temp_vector_0 = np.array([
#             0.0,
#             0.1,
#             -0.8,
#             -1.5,
#             -12,
#         ])
#         expected_temp_vector = np.array([
#             2.0,
#             0.6,
#             -0.2,
#             -0.8,
#             -6,
#         ])
#         actual_temp_nodes = np.array([
#             nd.temp for nd in self.msh.nodes
#         ])
#         self.assertTrue(np.allclose(expected_temp_vector,
#                                     actual_temp_nodes))
#         self.assertTrue(np.allclose(expected_temp_vector,
#                                     self.msh._temp_vector))
#         self.assertTrue(np.allclose(expected_temp_vector_0,
#                                     self.msh._temp_vector_0))
#
#     def test_temperature_distribution_int_pts(self):
#         expected_temp_int_pts = np.array([
#             1.7041451884327400,
#             0.8958548115672620,
#             0.4309401076758500,
#             -0.0309401076758503,
#             -0.3267949192431120,
#             -0.6732050807568880,
#             -1.8988893001069700,
#             -4.9011106998930300,
#         ])
#         actual_temp_int_pts = np.array([
#             ip.temp for e in self.msh.elements for ip in e.int_pts
#         ])
#         self.assertTrue(np.allclose(actual_temp_int_pts,
#                                     expected_temp_int_pts))
#
#     def test_temperature_rate_distribution_nodes(self):
#         expected_temp_rate_vector = np.array([
#             0,
#             500,
#             600,
#             700,
#             6000,
#         ])
#         actual_temp_rate_nodes = np.array([
#             nd.temp_rate for nd in self.msh.nodes
#         ])
#         self.assertTrue(np.allclose(expected_temp_rate_vector,
#                                     actual_temp_rate_nodes))
#         self.assertTrue(np.allclose(expected_temp_rate_vector,
#                                     self.msh._temp_rate_vector))
#
#     def test_temperature_rate_distribution_int_pts(self):
#         expected_temp_rate_int_pts = np.array([
#             105.6624327025940,
#             394.3375672974060,
#             521.1324865405190,
#             578.8675134594810,
#             621.1324865405190,
#             678.8675134594810,
#             1820.0217866474900,
#             4879.9782133525100,
#         ])
#         actual_temp_rate_int_pts = np.array([
#             ip.temp_rate for e in self.msh.elements for ip in e.int_pts
#         ])
#         self.assertTrue(np.allclose(actual_temp_rate_int_pts,
#                                     expected_temp_rate_int_pts))
#
#     def test_temperature_gradient_distribution(self):
#         expected_temp_gradient_int_pts = np.array([
#             -0.0560000,
#             -0.0560000,
#             -0.0320000,
#             -0.0320000,
#             -0.0240000,
#             -0.0240000,
#             -0.2080000,
#             -0.2080000,
#         ])
#         actual_temp_gradient_int_pts = np.array([
#             ip.temp_gradient for e in self.msh.elements for ip in e.int_pts
#         ])
#         self.assertTrue(np.allclose(actual_temp_gradient_int_pts,
#                                     expected_temp_gradient_int_pts))
#
#     def test_deg_sat_water_distribution(self):
#         expected_deg_sat_water_int_pts = np.array([
#             1.000000000000000,
#             1.000000000000000,
#             1.000000000000000,
#             0.532566107142957,
#             0.159095145119459,
#             0.107903535760564,
#             0.061690903893537,
#             0.036917109700501,
#         ])
#         actual_deg_sat_water_int_pts = np.array([
#             ip.deg_sat_water for e in self.msh.elements for ip in e.int_pts
#         ])
#         self.assertTrue(np.allclose(actual_deg_sat_water_int_pts,
#                                     expected_deg_sat_water_int_pts))
#
#     def test_vol_water_cont_temp_gradient_distribution(self):
#         expected_vol_water_cont_temp_gradient_int_pts = np.array([
#             0.000000000000000000,
#             0.000000000000000000,
#             0.340923364017748000,
#             0.187553330175011000,
#             0.028947898402562300,
#             0.012907964849384700,
#             0.002679172391015270,
#             0.000615976343614986,
#         ])
#         actual_vol_water_cont_temp_gradient_int_pts = np.array([
#             ip.vol_water_cont_temp_gradient
#             for e in self.msh.elements for ip in e.int_pts
#         ])
#         self.assertTrue(np.allclose(
#             actual_vol_water_cont_temp_gradient_int_pts,
#             expected_vol_water_cont_temp_gradient_int_pts,
#         ))
#
#     def test_water_flux_distribution(self):
#         expected_water_flux_int_pts = np.array([
#             0.0000000000E+00,
#             0.0000000000E+00,
#             0.0000000000E+00,
#             -1.9136585886E-11,
#             -4.4163827878E-12,
#             -1.1115184284E-12,
#             -7.6323111305E-14,
#             -4.9394064270E-19,
#         ])
#         actual_water_flux_int_pts = np.array([
#             ip.water_flux_rate
#             for e in self.msh.elements for ip in e.int_pts
#         ])
#         self.assertTrue(np.allclose(actual_water_flux_int_pts,
#                                     expected_water_flux_int_pts,
#                                     atol=1e-30))
#
#     def test_thrm_cond_distribution(self):
#         expected_thrm_cond_int_pts = np.array([
#             1.94419643704324,
#             1.94419643704324,
#             1.94419643704324,
#             2.29587638328360,
#             2.62205400109484,
#             2.67023583947749,
#             2.71449137425298,
#             2.73851722970310,
#         ])
#         actual_thrm_cond_int_pts = np.array([
#             ip.thrm_cond
#             for e in self.msh.elements for ip in e.int_pts
#         ])
#         self.assertTrue(np.allclose(actual_thrm_cond_int_pts,
#                                     expected_thrm_cond_int_pts))
#
#     def test_global_heat_flow_matrix_0(self):
#         expected_H = np.array([
#             [0.0721139528911510, -0.0721139528911510, 0.0000000000000000,
#                 0.0000000000000000, 0.0000000000000000,],
#             [-0.0721139528911510, 0.1675420790767840, -0.0954281261856329,
#                 0.0000000000000000, 0.0000000000000000,],
#             [0.0000000000000000, -0.0954281261856329, 0.1953921854661540,
#              -0.0999640592805206, 0.0000000000000000,],
#             [0.0000000000000000, 0.0000000000000000, -0.0999640592805206,
#                 0.2016431146839040, -0.1016790554033840,],
#             [0.0000000000000000, 0.0000000000000000, 0.0000000000000000,
#              -0.1016790554033840, 0.1016790554033840,],
#         ])
#         self.assertTrue(np.allclose(
#             expected_H, self.msh._heat_flow_matrix_0,
#         ))
#
#     def test_global_heat_flow_matrix(self):
#         expected_H = np.array([
#             [0.0721139528911510, -0.0721139528911510, 0.0000000000000000,
#                 0.0000000000000000, 0.0000000000000000,],
#             [-0.0721139528911510, 0.1507501456631930, -0.0786361927720423,
#                 0.0000000000000000, 0.0000000000000000,],
#             [0.0000000000000000, -0.0786361927720423, 0.1767867533269640,
#              -0.0981505605549217, 0.0000000000000000,],
#             [0.0000000000000000, 0.0000000000000000, -0.0981505605549217,
#                 0.1992818037997590, -0.1011312432448370,],
#             [0.0000000000000000, 0.0000000000000000, 0.0000000000000000,
#              -0.1011312432448370, 0.1011312432448370,],
#         ])
#         self.assertTrue(np.allclose(
#             expected_H, self.msh._heat_flow_matrix,
#         ))
#
#     def test_global_heat_storage_matrix_0(self):
#         expected_C = np.array([
#             [2.12040123456790E+07, 1.06020061728395E+07, 0.00000000000000E+00,
#                 0.00000000000000E+00, 0.00000000000000E+00,],
#             [1.06020061728395E+07, 3.89011555173310E+07, 8.63025666982303E+06,
#                 0.00000000000000E+00, 0.00000000000000E+00,],
#             [0.00000000000000E+00, 8.63025666982303E+06, 3.34542102448499E+07,
#                 8.29817132739774E+06, 0.00000000000000E+00,],
#             [0.00000000000000E+00, 0.00000000000000E+00, 8.29817132739774E+06,
#                 3.29568618779144E+07, 8.17817064124763E+06,],
#             [0.00000000000000E+00, 0.00000000000000E+00, 0.00000000000000E+00,
#                 8.17817064124763E+06, 1.63181792594571E+07,],
#         ])
#         self.assertTrue(np.allclose(
#             expected_C, self.msh._heat_storage_matrix_0,
#         ))
#
#     def test_global_heat_storage_matrix(self):
#         expected_C = np.array([
#             [2.12040123456790E+07, 1.06020061728395E+07, 0.00000000000000E+00,
#                 0.00000000000000E+00, 0.00000000000000E+00,],
#             [1.06020061728395E+07, 8.78602658519930E+08, 3.44200503749112E+08,
#                 0.00000000000000E+00, 0.00000000000000E+00,],
#             [0.00000000000000E+00, 3.44200503749112E+08, 6.06873440461168E+08,
#                 3.48953707771033E+07, 0.00000000000000E+00,],
#             [0.00000000000000E+00, 0.00000000000000E+00, 3.48953707771033E+07,
#                 7.50250521945132E+07, 1.03000212013861E+07,],
#             [0.00000000000000E+00, 0.00000000000000E+00, 0.00000000000000E+00,
#                 1.03000212013861E+07, 1.82864440804706E+07,],
#         ])
#         self.assertTrue(np.allclose(
#             expected_C, self.msh._heat_storage_matrix,
#         ))
#
#     def test_global_flux_vector_0(self):
#         expected_flux_vector_0 = np.array([
#             -0.000000000000000E+00,
#             -7.240998977095220E-06,
#             -1.693636195537800E-06,
#             4.516088940272450E-07,
#             6.874586265312840E-02,
#         ])
#         self.assertTrue(np.allclose(expected_flux_vector_0,
#                                     self.msh._heat_flux_vector_0))
#
#     def test_global_flux_vector(self):
#         expected_flux_vector = np.array([
#             0.000000000000000E+00,
#             -6.548583091546750E-06,
#             -2.895509358076450E-05,
#             -2.831704596426130E-06,
#             6.846293074257740E-02,
#         ])
#         self.assertTrue(np.allclose(expected_flux_vector,
#                                     self.msh._heat_flux_vector))
#
#
# class TestTemperatureCorrectionLinearOneStep(unittest.TestCase):
#     def setUp(self):
#         self.mtl = Material(
#             thrm_cond_solids=3.0,
#             spec_heat_cap_solids=741.0,
#             spec_grav_solids=2.65,
#             deg_sat_water_alpha=1.20e4,
#             deg_sat_water_beta=0.35,
#             water_flux_b1=0.08,
#             water_flux_b2=4.0,
#             water_flux_b3=1.0e-5,
#             seg_pot_0=2.0e-9,
#         )
#         self.msh = CoupledAnalysis1D(
#             z_range=(0, 100),
#             num_elements=4,
#             generate=True,
#             order=1
#         )
#         initial_temp_vector = np.array([
#             0.0,
#             0.1,
#             -0.8,
#             -1.5,
#             -12,
#         ])
#         initial_temp_rate_vector = np.array([
#             0.05,
#             0.02,
#             0.01,
#             -0.08,
#             -0.05,
#         ])
#         for nd, T0, dTdt0 in zip(self.msh.nodes,
#                                  initial_temp_vector,
#                                  initial_temp_rate_vector,
#                                  ):
#             nd.temp = T0
#             nd.temp_rate = dTdt0
#         for e in self.msh.elements:
#             for ip in e.int_pts:
#                 ip.material = self.mtl
#                 ip.void_ratio = 0.35
#                 ip.void_ratio_0 = 0.3
#                 ip.tot_stress = 1.2e5
#         bnd0 = ThermalBoundary1D(
#             nodes=(self.msh.nodes[0],),
#             bnd_type=ThermalBoundary1D.BoundaryType.temp,
#             bnd_value=2.0,
#         )
#         self.msh.add_boundary(bnd0)
#         bnd1 = ThermalBoundary1D(
#             nodes=(self.msh.nodes[-1],),
#             int_pts=(self.msh.elements[-1].int_pts[-1],),
#             bnd_type=ThermalBoundary1D.BoundaryType.temp_grad,
#             bnd_value=25.0e-3,
#         )
#         self.msh.add_boundary(bnd1)
#         self.msh.initialize_global_system(1.5)
#         self.msh.time_step = 3.024E+05
#         self.msh.initialize_time_step()
#         self.msh._temp_vector[:] = np.array([
#             2.0,
#             0.6,
#             -0.2,
#             -0.8,
#             -6,
#         ])
#         self.msh._temp_rate_vector[:] = np.array([
#             0,
#             500,
#             600,
#             700,
#             6000,
#         ])
#         self.msh.update_boundary_conditions(self.msh._t1)
#         self.msh.update_nodes()
#         self.msh.update_integration_points()
#         self.msh.update_global_matrices_and_vectors()
#         self.msh.calculate_solution_vector_correction()
#         self.msh.update_nodes()
#         self.msh.update_integration_points()
#         self.msh.update_global_matrices_and_vectors()
#         self.msh.update_iteration_variables()
#
#     def test_temperature_distribution_nodes(self):
#         expected_temp_vector_0 = np.array([
#             0.0,
#             0.1,
#             -0.8,
#             -1.5,
#             -12,
#         ])
#         expected_temp_vector = np.array([
#             2.0000000000000000,
#             0.0988263131322971,
#             -0.7971699198965330,
#             -1.5126232123463600,
#             -11.9736027887043000,
#         ])
#         actual_temp_nodes = np.array([
#             nd.temp for nd in self.msh.nodes
#         ])
#         self.assertTrue(np.allclose(
#             expected_temp_vector,
#             actual_temp_nodes,
#         ))
#         self.assertTrue(np.allclose(
#             expected_temp_vector_0,
#             self.msh._temp_vector_0,
#         ))
#         self.assertTrue(np.allclose(
#             expected_temp_vector,
#             self.msh._temp_vector,
#         ))
#
#     def test_temperature_rate_distribution_nodes(self):
#         expected_temp_rate_vector = np.array([
#             6.61375661375661E-06,
#             -3.88123964187482E-09,
#             9.35873050088320E-09,
#             -4.17434270713069E-08,
#             8.72923653959047E-08,
#         ])
#         actual_temp_rate_nodes = np.array([
#             nd.temp_rate for nd in self.msh.nodes
#         ])
#         self.assertTrue(np.allclose(
#             expected_temp_rate_vector,
#             actual_temp_rate_nodes,
#             atol=1e-12, rtol=1e-3,
#         ))
#         self.assertTrue(np.allclose(
#             expected_temp_rate_vector,
#             self.msh._temp_rate_vector,
#             atol=1e-12, rtol=1e-3,
#         ))
#
#     def test_global_heat_flow_matrix_0(self):
#         expected_H = np.array([
#             [0.0721139528911510, -0.0721139528911510, 0.0000000000000000,
#                 0.0000000000000000, 0.0000000000000000,],
#             [-0.0721139528911510, 0.1675420790767840, -0.0954281261856329,
#                 0.0000000000000000, 0.0000000000000000,],
#             [0.0000000000000000, -0.0954281261856329, 0.1953921854661540,
#              -0.0999640592805206, 0.0000000000000000,],
#             [0.0000000000000000, 0.0000000000000000, -0.0999640592805206,
#                 0.2016431146839040, -0.1016790554033840,],
#             [0.0000000000000000, 0.0000000000000000, 0.0000000000000000,
#              -0.1016790554033840, 0.1016790554033840,],
#         ])
#         self.assertTrue(np.allclose(
#             expected_H, self.msh._heat_flow_matrix_0,
#         ))
#
#     def test_global_heat_flow_matrix(self):
#         expected_H = np.array([
#             [0.0721139528911510, -0.0721139528911510, 0.0000000000000000,
#                 0.0000000000000000, 0.0000000000000000,],
#             [-0.0721139528911510, 0.1675482489237170, -0.0954342960325658,
#                 0.0000000000000000, 0.0000000000000000,],
#             [0.0000000000000000, -0.0954342960325658, 0.1954036559952800,
#              -0.0999693599627141, 0.0000000000000000,],
#             [0.0000000000000000, 0.0000000000000000, -0.0999693599627141,
#                 0.2016484400499960, -0.1016790800872820,],
#             [0.0000000000000000, 0.0000000000000000, 0.0000000000000000,
#              -0.1016790800872820, 0.1016790800872820,],
#         ])
#         self.assertTrue(np.allclose(
#             expected_H, self.msh._heat_flow_matrix,
#         ))
#
#     def test_global_heat_storage_matrix_0(self):
#         expected_C = np.array([
#             [2.12040123456790E+07, 1.06020061728395E+07, 0.00000000000000E+00,
#                 0.00000000000000E+00, 0.00000000000000E+00,],
#             [1.06020061728395E+07, 3.89011555173310E+07, 8.63025666982303E+06,
#                 0.00000000000000E+00, 0.00000000000000E+00,],
#             [0.00000000000000E+00, 8.63025666982303E+06, 3.34542102448499E+07,
#                 8.29817132739774E+06, 0.00000000000000E+00,],
#             [0.00000000000000E+00, 0.00000000000000E+00, 8.29817132739774E+06,
#                 3.29568618779144E+07, 8.17817064124763E+06,],
#             [0.00000000000000E+00, 0.00000000000000E+00, 0.00000000000000E+00,
#                 8.17817064124763E+06, 1.63181792594571E+07,],
#         ])
#         self.assertTrue(np.allclose(
#             expected_C, self.msh._heat_storage_matrix_0,
#         ))
#
#     def test_global_heat_storage_matrix(self):
#         expected_C = np.array([
#             [2.12040123456790E+07, 1.06020061728395E+07, 0.00000000000000E+00,
#                 0.00000000000000E+00, 0.00000000000000E+00,],
#             [1.06020061728395E+07, 1.14790024626751E+09, 3.21101921370035E+08,
#                 0.00000000000000E+00, 0.00000000000000E+00,],
#             [0.00000000000000E+00, 3.21101921370035E+08, 2.06835155994880E+08,
#                 2.14800761090158E+07, 0.00000000000000E+00,],
#             [0.00000000000000E+00, 0.00000000000000E+00, 2.14800761090158E+07,
#                 5.70746434252292E+07, 9.43514558536205E+06,],
#             [0.00000000000000E+00, 0.00000000000000E+00, 0.00000000000000E+00,
#                 9.43514558536205E+06, 1.74625389157076E+07,],
#         ])
#         self.assertTrue(np.allclose(
#             expected_C, self.msh._heat_storage_matrix,
#         ))
#
#     def test_global_flux_vector_0(self):
#         expected_flux_vector_0 = np.array([
#             -0.000000000000000E+00,
#             -7.240998977095210E-06,
#             -1.693636195537800E-06,
#             4.516088940272450E-07,
#             6.874586265312840E-02,
#         ])
#         self.assertTrue(np.allclose(
#             expected_flux_vector_0,
#             self.msh._heat_flux_vector_0
#         ))
#
#     def test_global_flux_vector(self):
#         expected_flux_vector = np.array([
#             0.000000000000000E+00,
#             2.143145921199510E-05,
#             8.271535830408110E-06,
#             2.236869459407050E-07,
#             6.874523161026890E-02,
#         ])
#         self.assertTrue(np.allclose(expected_flux_vector,
#                                     self.msh._heat_flux_vector))
#
#     def test_global_residual_vector(self):
#         expected_Psi = np.array([
#             -2.00010331808334E+00,
#             -5.01130348395403E-01,
#             -5.97300376134295E-01,
#             -7.10765507610895E-01,
#             -5.97904836728674E+00,
#         ])
#         self.assertTrue(np.allclose(
#             expected_Psi, self.msh._residual_heat_flux_vector,
#         ))
#
#     def test_temperature_increment_vector(self):
#         expected_dT = np.array([
#             0.00000000000000E+00,
#             -5.01173686867703E-01,
#             -5.97169919896533E-01,
#             -7.12623212346363E-01,
#             -5.97360278870428E+00,
#         ])
#         self.assertTrue(np.allclose(
#             expected_dT, self.msh._delta_temp_vector,
#         ))
#
#     def test_iteration_variables(self):
#         expected_eps_a = 4.9481302578941E-01
#         self.assertAlmostEqual(self.msh._eps_a, expected_eps_a)
#         self.assertEqual(self.msh._iter, 1)
#
#
# class TestIterativeTemperatureCorrectionLinear(unittest.TestCase):
#     def setUp(self):
#         self.mtl = Material(
#             thrm_cond_solids=3.0,
#             spec_heat_cap_solids=741.0,
#             spec_grav_solids=2.65,
#             deg_sat_water_alpha=1.20e4,
#             deg_sat_water_beta=0.35,
#             water_flux_b1=0.08,
#             water_flux_b2=4.0,
#             water_flux_b3=1.0e-5,
#             seg_pot_0=2.0e-9,
#         )
#         self.msh = CoupledAnalysis1D(
#             z_range=(0, 100),
#             num_elements=4,
#             generate=True,
#             order=1
#         )
#         initial_temp_vector = np.array([
#             0.0,
#             0.1,
#             -0.8,
#             -1.5,
#             -12,
#         ])
#         initial_temp_rate_vector = np.array([
#             0.05,
#             0.02,
#             0.01,
#             -0.08,
#             -0.05,
#         ])
#         for nd, T0, dTdt0 in zip(self.msh.nodes,
#                                  initial_temp_vector,
#                                  initial_temp_rate_vector,
#                                  ):
#             nd.temp = T0
#             nd.temp_rate = dTdt0
#         for e in self.msh.elements:
#             for ip in e.int_pts:
#                 ip.material = self.mtl
#                 ip.void_ratio = 0.35
#                 ip.void_ratio_0 = 0.3
#                 ip.tot_stress = 1.2e5
#         bnd0 = ThermalBoundary1D(
#             nodes=(self.msh.nodes[0],),
#             bnd_type=ThermalBoundary1D.BoundaryType.temp,
#             bnd_value=2.0,
#         )
#         self.msh.add_boundary(bnd0)
#         bnd1 = ThermalBoundary1D(
#             nodes=(self.msh.nodes[-1],),
#             int_pts=(self.msh.elements[-1].int_pts[-1],),
#             bnd_type=ThermalBoundary1D.BoundaryType.temp_grad,
#             bnd_value=25.0e-3,
#         )
#         self.msh.add_boundary(bnd1)
#         self.msh.initialize_global_system(1.5)
#         self.msh.time_step = 3.024E+05
#         self.msh.initialize_time_step()
#         self.msh._temp_vector[:] = np.array([
#             2.0,
#             0.6,
#             -0.2,
#             -0.8,
#             -6,
#         ])
#         self.msh._temp_rate_vector[:] = np.array([
#             0,
#             500,
#             600,
#             700,
#             6000,
#         ])
#         self.msh.update_boundary_conditions(self.msh._t1)
#         self.msh.update_nodes()
#         self.msh.update_integration_points()
#         self.msh.update_global_matrices_and_vectors()
#         self.msh.iterative_correction_step()
#
#     def test_temperature_distribution_nodes(self):
#         expected_temp_vector_0 = np.array([
#             0.0,
#             0.1,
#             -0.8,
#             -1.5,
#             -12,
#         ])
#         expected_temp_vector = np.array([
#             2.0000000000000000,
#             0.0986658199546282,
#             -0.7965229034856440,
#             -1.5139885335425800,
#             -11.9724600868138000,
#         ])
#         actual_temp_nodes = np.array([
#             nd.temp for nd in self.msh.nodes
#         ])
#         self.assertTrue(np.allclose(
#             expected_temp_vector,
#             actual_temp_nodes,
#         ))
#         self.assertTrue(np.allclose(
#             expected_temp_vector_0,
#             self.msh._temp_vector_0,
#         ))
#         self.assertTrue(np.allclose(
#             expected_temp_vector,
#             self.msh._temp_vector,
#         ))
#
#     def test_temperature_rate_distribution_nodes(self):
#         expected_temp_rate_vector = np.array([
#             6.61375661375661E-06,
#             -4.41197104950990E-09,
#             1.14983350342468E-08,
#             -4.62583781170062E-08,
#             9.10711414888197E-08,
#         ])
#         actual_temp_rate_nodes = np.array([
#             nd.temp_rate for nd in self.msh.nodes
#         ])
#         self.assertTrue(np.allclose(
#             expected_temp_rate_vector,
#             actual_temp_rate_nodes,
#             atol=1e-16, rtol=1e-10,
#         ))
#         self.assertTrue(np.allclose(
#             expected_temp_rate_vector,
#             self.msh._temp_rate_vector,
#             atol=1e-16, rtol=1e-10,
#         ))
#
#     def test_global_heat_flow_matrix_0(self):
#         expected_H = np.array([
#             [0.0721139528911510, -0.0721139528911510, 0.0000000000000000,
#                 0.0000000000000000, 0.0000000000000000,],
#             [-0.0721139528911510, 0.1675420790767840, -0.0954281261856329,
#                 0.0000000000000000, 0.0000000000000000,],
#             [0.0000000000000000, -0.0954281261856329, 0.1953921854661540,
#              -0.0999640592805206, 0.0000000000000000,],
#             [0.0000000000000000, 0.0000000000000000, -0.0999640592805206,
#                 0.2016431146839040, -0.1016790554033840,],
#             [0.0000000000000000, 0.0000000000000000, 0.0000000000000000,
#              -0.1016790554033840, 0.1016790554033840,],
#         ])
#         self.assertTrue(np.allclose(
#             expected_H, self.msh._heat_flow_matrix_0,
#         ))
#
#     def test_global_heat_flow_matrix(self):
#         expected_H = np.array([
#             [0.0721139528911510, -0.0721139528911510, 0.0000000000000000,
#                 0.0000000000000000, 0.0000000000000000,],
#             [-0.0721139528911510, 0.1675471042926980, -0.0954331514015465,
#                 0.0000000000000000, 0.0000000000000000,],
#             [0.0000000000000000, -0.0954331514015465, 0.1954028010121700,
#              -0.0999696496106236, 0.0000000000000000,],
#             [0.0000000000000000, 0.0000000000000000, -0.0999696496106236,
#                 0.2016488078173110, -0.1016791582066870,],
#             [0.0000000000000000, 0.0000000000000000, 0.0000000000000000,
#              -0.1016791582066870, 0.1016791582066870,],
#         ])
#         self.assertTrue(np.allclose(
#             expected_H, self.msh._heat_flow_matrix,
#         ))
#
#     def test_global_heat_storage_matrix_0(self):
#         expected_C = np.array([
#             [2.12040123456790E+07, 1.06020061728395E+07, 0.00000000000000E+00,
#                 0.00000000000000E+00, 0.00000000000000E+00,],
#             [1.06020061728395E+07, 3.89011555173310E+07, 8.63025666982303E+06,
#                 0.00000000000000E+00, 0.00000000000000E+00,],
#             [0.00000000000000E+00, 8.63025666982303E+06, 3.34542102448499E+07,
#                 8.29817132739774E+06, 0.00000000000000E+00,],
#             [0.00000000000000E+00, 0.00000000000000E+00, 8.29817132739774E+06,
#                 3.29568618779144E+07, 8.17817064124763E+06,],
#             [0.00000000000000E+00, 0.00000000000000E+00, 0.00000000000000E+00,
#                 8.17817064124763E+06, 1.63181792594571E+07,],
#         ])
#         self.assertTrue(np.allclose(
#             expected_C, self.msh._heat_storage_matrix_0,
#         ))
#
#     def test_global_heat_storage_matrix(self):
#         expected_C = np.array([
#             [2.12040123456790E+07, 1.06020061728395E+07, 0.00000000000000E+00,
#                 0.00000000000000E+00, 0.00000000000000E+00,],
#             [1.06020061728395E+07, 1.14799363337692E+09, 3.21136209426181E+08,
#                 0.00000000000000E+00, 0.00000000000000E+00,],
#             [0.00000000000000E+00, 3.21136209426181E+08, 2.06883882586324E+08,
#                 2.14790000604973E+07, 0.00000000000000E+00,],
#             [0.00000000000000E+00, 0.00000000000000E+00, 2.14790000604973E+07,
#                 5.70646987491469E+07, 9.43497504608584E+06,],
#             [0.00000000000000E+00, 0.00000000000000E+00, 0.00000000000000E+00,
#                 9.43497504608584E+06, 1.74625357643405E+07,],
#         ])
#         self.assertTrue(np.allclose(
#             expected_C, self.msh._heat_storage_matrix,
#         ))
#
#     def test_global_flux_vector_0(self):
#         expected_flux_vector_0 = np.array([
#             -0.000000000000000E+00,
#             -7.240998977095210E-06,
#             -1.693636195537800E-06,
#             4.516088940272450E-07,
#             6.874586265312840E-02,
#         ])
#         self.assertTrue(np.allclose(expected_flux_vector_0,
#                                     self.msh._heat_flux_vector_0))
#
#     def test_global_flux_vector(self):
#         expected_flux_vector = np.array([
#             0.000000000000000E+00,
#             2.133070477819620E-05,
#             8.181590920372290E-06,
#             2.187351973225760E-07,
#             6.874521027822230E-02,
#         ])
#         self.assertTrue(np.allclose(expected_flux_vector,
#                                     self.msh._heat_flux_vector))
#
#     def test_global_residual_vector(self):
#         expected_Psi = np.array([
#             -2.00025900344127E+00,
#             -1.60722721278623E-04,
#             6.47788749226980E-04,
#             -1.36736823325139E-03,
#             1.14601596360676E-03,
#         ])
#         self.assertTrue(np.allclose(
#             expected_Psi, self.msh._residual_heat_flux_vector,
#         ))
#
#     def test_temperature_increment_vector(self):
#         expected_dT = np.array([
#             0.00000000000000E+00,
#             -1.60493177668852E-04,
#             6.47016410889105E-04,
#             -1.36532119621939E-03,
#             1.14270189049772E-03,
#         ])
#         self.assertTrue(np.allclose(
#             expected_dT, self.msh._delta_temp_vector,
#         ))
#
#     def test_iteration_variables(self):
#         expected_eps_a = 1.5508312528406E-04
#         self.assertAlmostEqual(self.msh._eps_a, expected_eps_a)
#         self.assertEqual(self.msh._iter, 2)
#
#
# class TestInitializeGlobalSystemCubic(unittest.TestCase):
#     def setUp(self):
#         self.mtl = Material(
#             thrm_cond_solids=3.0,
#             spec_heat_cap_solids=741.0,
#             spec_grav_solids=2.65,
#             deg_sat_water_alpha=1.20e4,
#             deg_sat_water_beta=0.35,
#             water_flux_b1=0.08,
#             water_flux_b2=4.0,
#             water_flux_b3=1.0e-5,
#             seg_pot_0=2.0e-9,
#         )
#         self.msh = CoupledAnalysis1D(
#             z_range=(0, 100),
#             num_elements=4,
#             generate=True,
#         )
#         initial_temp_vector = np.array([
#             -2.000000000000000,
#             -9.157452320220460,
#             -10.488299785319000,
#             -7.673205119057850,
#             -3.379831977359920,
#             0.186084957826655,
#             1.975912628300400,
#             2.059737589813890,
#             1.158320034961550,
#             0.100523127786268,
#             -0.548750924584512,
#             -0.609286860003055,
#             -0.205841501790609,
#         ])
#         initial_temp_rate_vector = np.array([
#             -0.02000000000000000,
#             -0.09157452320220460,
#             -0.10488299785319000,
#             -0.07673205119057850,
#             -0.03379831977359920,
#             0.00186084957826655,
#             0.01975912628300400,
#             0.02059737589813890,
#             0.01158320034961550,
#             0.00100523127786268,
#             -0.00548750924584512,
#             -0.00609286860003055,
#             -0.00205841501790609,
#         ])
#         for nd, T0, dTdt0 in zip(self.msh.nodes,
#                                  initial_temp_vector,
#                                  initial_temp_rate_vector,
#                                  ):
#             nd.temp = T0
#             nd.temp_rate = dTdt0
#         for e in self.msh.elements:
#             for ip in e.int_pts:
#                 ip.material = self.mtl
#                 ip.void_ratio = 0.35
#                 ip.void_ratio_0 = 0.3
#                 ip.tot_stress = 1.2e5
#         bnd0 = ThermalBoundary1D(
#             nodes=(self.msh.nodes[0],),
#             bnd_type=ThermalBoundary1D.BoundaryType.temp,
#             bnd_value=-2.0,
#         )
#         self.msh.add_boundary(bnd0)
#         bnd1 = ThermalBoundary1D(
#             nodes=(self.msh.nodes[-1],),
#             int_pts=(self.msh.elements[-1].int_pts[-1],),
#             bnd_type=ThermalBoundary1D.BoundaryType.temp_grad,
#             bnd_value=25.0e-3,
#         )
#         self.msh.add_boundary(bnd1)
#         self.msh.initialize_global_system(1.5)
#
#     def test_time_step_set(self):
#         self.assertAlmostEqual(self.msh._t0, 1.5)
#         self.assertAlmostEqual(self.msh._t1, 1.5)
#
#     def test_free_indices(self):
#         expected_free_vec = [i for i in range(self.msh.num_nodes)][1:]
#         self.assertTrue(np.all(expected_free_vec == self.msh._free_vec[0]))
#         self.assertTrue(np.all(expected_free_vec ==
#                         self.msh._free_arr[0].flatten()))
#         self.assertTrue(np.all(expected_free_vec == self.msh._free_arr[1]))
#
#     def test_temperature_distribution_nodes(self):
#         expected_temp_vector = np.array([
#             -2.000000000000000,
#             -9.157452320220460,
#             -10.488299785319000,
#             -7.673205119057850,
#             -3.379831977359920,
#             0.186084957826655,
#             1.975912628300400,
#             2.059737589813890,
#             1.158320034961550,
#             0.100523127786268,
#             -0.548750924584512,
#             -0.609286860003055,
#             -0.205841501790609,
#         ])
#         actual_temp_nodes = np.array([
#             nd.temp for nd in self.msh.nodes
#         ])
#         self.assertTrue(np.allclose(expected_temp_vector,
#                                     actual_temp_nodes))
#         self.assertTrue(np.allclose(expected_temp_vector,
#                                     self.msh._temp_vector))
#         self.assertTrue(np.allclose(expected_temp_vector,
#                                     self.msh._temp_vector_0))
#
#     def test_temperature_distribution_int_pts(self):
#         expected_temp_int_pts = np.array([
#             -3.422539664476490,
#             -7.653704430301370,
#             -10.446160239424800,
#             -9.985642548540930,
#             -8.257070581278590,
#             -7.064308307087920,
#             -4.672124032386330,
#             -1.440401917815120,
#             0.974681570235134,
#             1.870711258948380,
#             2.078338922559240,
#             2.177366336413890,
#             1.680380179180770,
#             0.811005133641826,
#             0.227782988247163,
#             -0.031120907462955,
#             -0.417466130765087,
#             -0.644813855455235,
#             -0.528772037813549,
#             -0.285997082550321,
#         ])
#         actual_temp_int_pts = np.array([
#             ip.temp for e in self.msh.elements for ip in e.int_pts
#         ])
#         self.assertTrue(np.allclose(actual_temp_int_pts,
#                                     expected_temp_int_pts,
#                                     ))
#
#     def test_temperature_rate_distribution_nodes(self):
#         expected_temp_rate_vector = np.array([
#             -0.02000000000000000,
#             -0.09157452320220460,
#             -0.10488299785319000,
#             -0.07673205119057850,
#             -0.03379831977359920,
#             0.00186084957826655,
#             0.01975912628300400,
#             0.02059737589813890,
#             0.01158320034961550,
#             0.00100523127786268,
#             -0.00548750924584512,
#             -0.00609286860003055,
#             -0.00205841501790609,
#         ])
#         actual_temp_rate_nodes = np.array([
#             nd.temp_rate for nd in self.msh.nodes
#         ])
#         self.assertTrue(np.allclose(expected_temp_rate_vector,
#                                     actual_temp_rate_nodes,
#                                     ))
#         self.assertTrue(np.allclose(expected_temp_rate_vector,
#                                     self.msh._temp_rate_vector,
#                                     ))
#
#     def test_temperature_rate_distribution_int_pts(self):
#         expected_temp_rate_int_pts = np.array([
#             -0.034225396644765,
#             -0.076537044303014,
#             -0.104461602394248,
#             -0.099856425485409,
#             -0.082570705812786,
#             -0.070643083070879,
#             -0.046721240323863,
#             -0.014404019178151,
#             0.009746815702351,
#             0.018707112589484,
#             0.020783389225592,
#             0.021773663364139,
#             0.016803801791808,
#             0.008110051336418,
#             0.002277829882472,
#             -0.000311209074630,
#             -0.004174661307651,
#             -0.006448138554552,
#             -0.005287720378135,
#             -0.002859970825503,
#         ])
#         actual_temp_rate_int_pts = np.array([
#             ip.temp_rate for e in self.msh.elements for ip in e.int_pts
#         ])
#         self.assertTrue(np.allclose(actual_temp_rate_int_pts,
#                                     expected_temp_rate_int_pts,
#                                     ))
#
#     def test_temperature_gradient_distribution(self):
#         expected_temp_gradient_int_pts = np.array([
#             -1.15093426984199,
#             -0.70037674599536,
#             -0.15129838219301,
#             0.26620714324995,
#             0.47571152668668,
#             0.52108465163990,
#             0.51343382134772,
#             0.43315319751340,
#             0.27077898886023,
#             0.11272541074531,
#             0.07267706952532,
#             -0.02454456350281,
#             -0.11231442240250,
#             -0.13519566470900,
#             -0.11353558171063,
#             -0.10632645781291,
#             -0.06254104067706,
#             -0.00664052813362,
#             0.03949323637823,
#             0.06538510258090,
#         ])
#         actual_temp_gradient_int_pts = np.array([
#             ip.temp_gradient for e in self.msh.elements for ip in e.int_pts
#         ])
#         self.assertTrue(np.allclose(actual_temp_gradient_int_pts,
#                                     expected_temp_gradient_int_pts,
#                                     ))
#
#     def test_deg_sat_water_distribution(self):
#         expected_deg_sat_water_int_pts = np.array([
#             0.044857035897863,
#             0.028960004408085,
#             0.024424941557965,
#             0.025036878560037,
#             0.027783692446551,
#             0.030254882699662,
#             0.037889208517624,
#             0.071616670181262,
#             1.000000000000000,
#             1.000000000000000,
#             1.000000000000000,
#             1.000000000000000,
#             1.000000000000000,
#             1.000000000000000,
#             1.000000000000000,
#             0.531172122610449,
#             0.139509906472742,
#             0.110434834954165,
#             0.122871924439420,
#             0.170874577744838,
#         ])
#         actual_deg_sat_water_int_pts = np.array([
#             ip.deg_sat_water for e in self.msh.elements for ip in e.int_pts
#         ])
#         self.assertTrue(np.allclose(actual_deg_sat_water_int_pts,
#                                     expected_deg_sat_water_int_pts,
#                                     ))
#
#     def test_vol_water_cont_temp_gradient_distribution(self):
#         expected_vol_water_cont_temp_gradient_int_pts = np.zeros(
#             self.msh.num_elements * 5
#         )
#         actual_vol_water_cont_temp_gradient_int_pts = np.array([
#             ip.vol_water_cont_temp_gradient
#             for e in self.msh.elements for ip in e.int_pts
#         ])
#         self.assertTrue(np.allclose(
#             actual_vol_water_cont_temp_gradient_int_pts,
#             expected_vol_water_cont_temp_gradient_int_pts,
#         ))
#
#     def test_water_flux_distribution(self):
#         expected_water_flux_int_pts = np.array([
#             1.8071264681E-15,
#             5.0412534775E-23,
#             1.5503621786E-28,
#             -1.7186479754E-27,
#             -3.0723442020E-24,
#             -3.9524301404E-22,
#             -5.4976497868E-18,
#             -1.8328498927E-12,
#             0.0000000000E+00,
#             0.0000000000E+00,
#             0.0000000000E+00,
#             0.0000000000E+00,
#             0.0000000000E+00,
#             0.0000000000E+00,
#             0.0000000000E+00,
#             1.0956257621E-10,
#             1.5160234947E-11,
#             6.5849524657E-13,
#             -6.1857084254E-12,
#             -2.6451092292E-11,
#         ])
#         actual_water_flux_int_pts = np.array([
#             ip.water_flux_rate
#             for e in self.msh.elements for ip in e.int_pts
#         ])
#         self.assertTrue(np.allclose(actual_water_flux_int_pts,
#                                     expected_water_flux_int_pts,
#                                     atol=1e-30))
#
#     def test_thrm_cond_distribution(self):
#         expected_thrm_cond_int_pts = np.array([
#             2.73079394984140,
#             2.74627913402004,
#             2.75071278269289,
#             2.75011411247605,
#             2.74742845413695,
#             2.74501452413187,
#             2.73757048307299,
#             2.70492452266610,
#             1.94419643704324,
#             1.94419643704324,
#             1.94419643704324,
#             1.94419643704324,
#             1.94419643704324,
#             1.94419643704324,
#             1.94419643704324,
#             2.29701505120963,
#             2.64038419594985,
#             2.66783269125494,
#             2.65605663067911,
#             2.61109074784318,
#         ])
#         actual_thrm_cond_int_pts = np.array([
#             ip.thrm_cond
#             for e in self.msh.elements for ip in e.int_pts
#         ])
#         self.assertTrue(np.allclose(actual_thrm_cond_int_pts,
#                                     expected_thrm_cond_int_pts,
#                                     atol=1e-30))
#
#     def test_global_heat_flow_matrix(self):
#         expected_H = np.zeros((self.msh.num_nodes, self.msh.num_nodes))
#         expected_H[0:4, 0:4] += np.array([
#             [0.3754127694384990, -0.4791349492121190,
#                 0.1366244795670250, -0.0329022997934044,],
#             [-0.4791349492121190, 1.0974938412970900,
#              -0.7555601286108480, 0.1372012365258810,],
#             [0.1366244795670250, -0.7555601286108480,
#                 1.1003657454416000, -0.4814300963977770,],
#             [-0.0329022997934044, 0.1372012365258810,
#              -0.4814300963977770, 0.3771311596653000,],
#         ])
#         expected_H[3:7, 3:7] += np.array([
#             [0.3742278648957170, -0.4704043073588020,
#                 0.1245486051912600, -0.0283721627281755,],
#             [-0.4704043073588020, 1.0458021981448800,
#              -0.6891083023287820, 0.1137104115427070,],
#             [0.1245486051912600, -0.6891083023287820,
#                 0.9190461742111960, -0.3544864770736730,],
#             [-0.0283721627281755, 0.1137104115427070,
#              -0.3544864770736730, 0.2691482282591420,],
#         ])
#         expected_H[6:10, 6:10] += np.array([
#             [0.2668216256972590, -0.3407384274106880,
#                 0.0973538364030538, -0.0234370346896240,],
#             [-0.3407384274106880, 0.7788306912244300,
#              -0.5354461002167960, 0.0973538364030537,],
#             [0.0973538364030538, -0.5354461002167960,
#                 0.7788306912244310, -0.3407384274106880,],
#             [-0.0234370346896240, 0.0973538364030537,
#              -0.3407384274106880, 0.2668216256972590,],
#         ])
#         expected_H[9:13, 9:13] += np.array([
#             [0.3292202434390340, -0.4133999362112650,
#                 0.1112498768967810, -0.0270701841245502,],
#             [-0.4133999362112650, 0.9868437905990680,
#              -0.6971611631648800, 0.1237173087770760,],
#             [0.1112498768967810, -0.6971611631648800,
#                 1.0421402435851100, -0.4562289573170110,],
#             [-0.0270701841245502, 0.1237173087770760,
#              -0.4562289573170110, 0.3595818326644850,],
#         ])
#         self.assertTrue(np.allclose(
#             expected_H, self.msh._heat_flow_matrix,
#         ))
#
#     def test_global_heat_storage_matrix(self):
#         expected_C = np.zeros((self.msh.num_nodes, self.msh.num_nodes))
#         expected_C[0:4, 0:4] += np.array([
#             [3.74901860610780E+06, 2.89593744482105E+06,
#              -1.05358398557321E+06, 5.54643193641815E+05,],
#             [2.89593744482105E+06, 1.88936621803465E+07,
#              -2.36630842102390E+06, -1.04792564897764E+06,],
#             [-1.05358398557321E+06, -2.36630842102390E+06,
#                 1.88757400422500E+07, 2.88462077162992E+06,],
#             [5.54643193641815E+05, -1.04792564897764E+06,
#                 2.88462077162992E+06, 3.73110189762532E+06,],
#         ])
#         expected_C[3:7, 3:7] += np.array([
#             [3.74548978664947E+06, 2.83529217357612E+06,
#              -8.63799618191817E+05, 6.29634934688451E+05,],
#             [2.83529217357612E+06, 1.92531430053028E+07,
#              -3.32307881157745E+06, -1.41571111930997E+06,],
#             [-8.63799618191817E+05, -3.32307881157745E+06,
#                 2.30168957941050E+07, 3.93911517581243E+06,],
#             [6.29634934688451E+05, -1.41571111930997E+06,
#                 3.93911517581243E+06, 4.82119852843649E+06,],
#         ])
#         expected_C[6:10, 6:10] += np.array([
#             [4.84663139329806E+06, 3.74856646825397E+06,
#              -1.36311507936508E+06, 7.19421847442681E+05,],
#             [3.74856646825397E+06, 2.45360714285714E+07,
#              -3.06700892857143E+06, -1.36311507936508E+06,],
#             [-1.36311507936508E+06, -3.06700892857143E+06,
#                 2.45360714285714E+07, 3.74856646825397E+06,],
#             [7.19421847442681E+05, -1.36311507936508E+06,
#                 3.74856646825397E+06, 4.84663139329806E+06,],
#         ])
#         expected_C[9:13, 9:13] += np.array([
#             [4.26389587430359E+06, 3.18874298722127E+06,
#              -1.17518017569044E+06, 5.93504826831539E+05,],
#             [3.18874298722127E+06, 1.95951789440892E+07,
#              -2.51514790752116E+06, -1.07640022713129E+06,],
#             [-1.17518017569044E+06, -2.51514790752116E+06,
#                 1.94626651593996E+07, 2.99118309010297E+06,],
#             [5.93504826831539E+05, -1.07640022713129E+06,
#                 2.99118309010297E+06, 3.89099624195036E+06,],
#         ])
#         self.assertTrue(np.allclose(
#             expected_C, self.msh._heat_storage_matrix,
#         ))
#
#     def test_global_flux_vector(self):
#         expected_flux_vector = np.array([
#             1.89850411575195E-08,
#             9.32804654257637E-09,
#             -4.31099786843920E-09,
#             -1.42748247257048E-06,
#             1.28559187259822E-05,
#             1.28558305047007E-05,
#             -1.42842430458346E-06,
#             -0.00000000000000E+00,
#             -0.00000000000000E+00,
#             1.10932858948307E-04,
#             7.12664676651715E-05,
#             -1.57821060328194E-05,
#             6.53002632662146E-02,
#         ])
#         self.assertTrue(np.allclose(expected_flux_vector,
#                                     self.msh._heat_flux_vector))
#
#
# class TestInitializeTimeStepCubic(unittest.TestCase):
#     def setUp(self):
#         self.mtl = Material(
#             thrm_cond_solids=3.0,
#             spec_heat_cap_solids=741.0,
#             spec_grav_solids=2.65,
#             deg_sat_water_alpha=1.20e4,
#             deg_sat_water_beta=0.35,
#             water_flux_b1=0.08,
#             water_flux_b2=4.0,
#             water_flux_b3=1.0e-5,
#             seg_pot_0=2.0e-9,
#         )
#         self.msh = CoupledAnalysis1D(
#             z_range=(0, 100),
#             num_elements=4,
#             generate=True,
#         )
#         initial_temp_vector = np.array([
#             -2.000000000000000,
#             -9.157452320220460,
#             -10.488299785319000,
#             -7.673205119057850,
#             -3.379831977359920,
#             0.186084957826655,
#             1.975912628300400,
#             2.059737589813890,
#             1.158320034961550,
#             0.100523127786268,
#             -0.548750924584512,
#             -0.609286860003055,
#             -0.205841501790609,
#         ])
#         initial_temp_rate_vector = np.array([
#             -0.02000000000000000,
#             -0.09157452320220460,
#             -0.10488299785319000,
#             -0.07673205119057850,
#             -0.03379831977359920,
#             0.00186084957826655,
#             0.01975912628300400,
#             0.02059737589813890,
#             0.01158320034961550,
#             0.00100523127786268,
#             -0.00548750924584512,
#             -0.00609286860003055,
#             -0.00205841501790609,
#         ])
#         for nd, T0, dTdt0 in zip(self.msh.nodes,
#                                  initial_temp_vector,
#                                  initial_temp_rate_vector,
#                                  ):
#             nd.temp = T0
#             nd.temp_rate = dTdt0
#         for e in self.msh.elements:
#             for ip in e.int_pts:
#                 ip.material = self.mtl
#                 ip.void_ratio = 0.35
#                 ip.void_ratio_0 = 0.3
#                 ip.tot_stress = 1.2e5
#         bnd0 = ThermalBoundary1D(
#             nodes=(self.msh.nodes[0],),
#             bnd_type=ThermalBoundary1D.BoundaryType.temp,
#             bnd_value=-2.0,
#         )
#         self.msh.add_boundary(bnd0)
#         bnd1 = ThermalBoundary1D(
#             nodes=(self.msh.nodes[-1],),
#             int_pts=(self.msh.elements[-1].int_pts[-1],),
#             bnd_type=ThermalBoundary1D.BoundaryType.temp_grad,
#             bnd_value=25.0e-3,
#         )
#         self.msh.add_boundary(bnd1)
#         self.msh.initialize_global_system(1.5)
#         self.msh.time_step = 3.024E+05
#         self.msh.initialize_time_step()
#
#     def test_time_step_set(self):
#         self.assertAlmostEqual(self.msh._t0, 1.5)
#         self.assertAlmostEqual(self.msh._t1, 1.5 + 3.024e5)
#
#     def test_iteration_variables(self):
#         self.assertEqual(self.msh._eps_a, 1.0)
#         self.assertEqual(self.msh._iter, 0)
#
#     def test_temperature_distribution_nodes(self):
#         expected_temp_vector = np.array([
#             -2.000000000000000,
#             -9.157452320220460,
#             -10.488299785319000,
#             -7.673205119057850,
#             -3.379831977359920,
#             0.186084957826655,
#             1.975912628300400,
#             2.059737589813890,
#             1.158320034961550,
#             0.100523127786268,
#             -0.548750924584512,
#             -0.609286860003055,
#             -0.205841501790609,
#         ])
#         actual_temp_nodes = np.array([
#             nd.temp for nd in self.msh.nodes
#         ])
#         self.assertTrue(np.allclose(expected_temp_vector,
#                                     actual_temp_nodes))
#         self.assertTrue(np.allclose(expected_temp_vector,
#                                     self.msh._temp_vector))
#         self.assertTrue(np.allclose(expected_temp_vector,
#                                     self.msh._temp_vector_0))
#
#     def test_temperature_distribution_int_pts(self):
#         expected_temp_int_pts = np.array([
#             -3.422539664476490,
#             -7.653704430301370,
#             -10.446160239424800,
#             -9.985642548540930,
#             -8.257070581278590,
#             -7.064308307087920,
#             -4.672124032386330,
#             -1.440401917815120,
#             0.974681570235134,
#             1.870711258948380,
#             2.078338922559240,
#             2.177366336413890,
#             1.680380179180770,
#             0.811005133641826,
#             0.227782988247163,
#             -0.031120907462955,
#             -0.417466130765087,
#             -0.644813855455235,
#             -0.528772037813549,
#             -0.285997082550321,
#         ])
#         actual_temp_int_pts = np.array([
#             ip.temp for e in self.msh.elements for ip in e.int_pts
#         ])
#         self.assertTrue(np.allclose(actual_temp_int_pts,
#                                     expected_temp_int_pts))
#
#     def test_temperature_rate_distribution_nodes(self):
#         expected_temp_rate_vector = np.array([
#             -0.02000000000000000,
#             -0.09157452320220460,
#             -0.10488299785319000,
#             -0.07673205119057850,
#             -0.03379831977359920,
#             0.00186084957826655,
#             0.01975912628300400,
#             0.02059737589813890,
#             0.01158320034961550,
#             0.00100523127786268,
#             -0.00548750924584512,
#             -0.00609286860003055,
#             -0.00205841501790609,
#         ])
#         actual_temp_rate_nodes = np.array([
#             nd.temp_rate for nd in self.msh.nodes
#         ])
#         self.assertTrue(np.allclose(expected_temp_rate_vector,
#                                     actual_temp_rate_nodes))
#         self.assertTrue(np.allclose(expected_temp_rate_vector,
#                                     self.msh._temp_rate_vector))
#
#     def test_temperature_rate_distribution_int_pts(self):
#         expected_temp_rate_int_pts = np.array([
#             -0.034225396644765,
#             -0.076537044303014,
#             -0.104461602394248,
#             -0.099856425485409,
#             -0.082570705812786,
#             -0.070643083070879,
#             -0.046721240323863,
#             -0.014404019178151,
#             0.009746815702351,
#             0.018707112589484,
#             0.020783389225592,
#             0.021773663364139,
#             0.016803801791808,
#             0.008110051336418,
#             0.002277829882472,
#             -0.000311209074630,
#             -0.004174661307651,
#             -0.006448138554552,
#             -0.005287720378135,
#             -0.002859970825503,
#         ])
#         actual_temp_rate_int_pts = np.array([
#             ip.temp_rate for e in self.msh.elements for ip in e.int_pts
#         ])
#         self.assertTrue(np.allclose(actual_temp_rate_int_pts,
#                                     expected_temp_rate_int_pts))
#
#     def test_temperature_gradient_distribution(self):
#         expected_temp_gradient_int_pts = np.array([
#             -1.15093426984199,
#             -0.70037674599536,
#             -0.15129838219301,
#             0.26620714324995,
#             0.47571152668668,
#             0.52108465163990,
#             0.51343382134772,
#             0.43315319751340,
#             0.27077898886023,
#             0.11272541074531,
#             0.07267706952532,
#             -0.02454456350281,
#             -0.11231442240250,
#             -0.13519566470900,
#             -0.11353558171063,
#             -0.10632645781291,
#             -0.06254104067706,
#             -0.00664052813362,
#             0.03949323637823,
#             0.06538510258090,
#         ])
#         actual_temp_gradient_int_pts = np.array([
#             ip.temp_gradient for e in self.msh.elements for ip in e.int_pts
#         ])
#         self.assertTrue(np.allclose(actual_temp_gradient_int_pts,
#                                     expected_temp_gradient_int_pts))
#
#     def test_deg_sat_water_distribution(self):
#         expected_deg_sat_water_int_pts = np.array([
#             0.044857035897862,
#             0.028960004408085,
#             0.024424941557965,
#             0.025036878560037,
#             0.027783692446551,
#             0.030254882699662,
#             0.037889208517624,
#             0.071616670181262,
#             1.000000000000000,
#             1.000000000000000,
#             1.000000000000000,
#             1.000000000000000,
#             1.000000000000000,
#             1.000000000000000,
#             1.000000000000000,
#             0.531172122610449,
#             0.139509906472742,
#             0.110434834954165,
#             0.122871924439420,
#             0.170874577744838,
#         ])
#         actual_deg_sat_water_int_pts = np.array([
#             ip.deg_sat_water for e in self.msh.elements for ip in e.int_pts
#         ])
#         self.assertTrue(np.allclose(actual_deg_sat_water_int_pts,
#                                     expected_deg_sat_water_int_pts))
#
#     def test_vol_water_cont_temp_gradient_distribution(self):
#         expected_vol_water_cont_temp_gradient_int_pts = np.zeros(
#             self.msh.num_elements * 5
#         )
#         actual_vol_water_cont_temp_gradient_int_pts = np.array([
#             ip.vol_water_cont_temp_gradient
#             for e in self.msh.elements for ip in e.int_pts
#         ])
#         self.assertTrue(np.allclose(
#             actual_vol_water_cont_temp_gradient_int_pts,
#             expected_vol_water_cont_temp_gradient_int_pts,
#         ))
#
#     def test_water_flux_distribution(self):
#         expected_water_flux_int_pts = np.array([
#             1.8071264681E-15,
#             5.0412534775E-23,
#             1.5503621786E-28,
#             -1.7186479754E-27,
#             -3.0723442020E-24,
#             -3.9524301404E-22,
#             -5.4976497868E-18,
#             -1.8328498927E-12,
#             0.0000000000E+00,
#             0.0000000000E+00,
#             0.0000000000E+00,
#             0.0000000000E+00,
#             0.0000000000E+00,
#             0.0000000000E+00,
#             0.0000000000E+00,
#             1.0956257621E-10,
#             1.5160234947E-11,
#             6.5849524657E-13,
#             -6.1857084254E-12,
#             -2.6451092292E-11,
#         ])
#         actual_water_flux_int_pts = np.array([
#             ip.water_flux_rate
#             for e in self.msh.elements for ip in e.int_pts
#         ])
#         self.assertTrue(np.allclose(actual_water_flux_int_pts,
#                                     expected_water_flux_int_pts,
#                                     atol=1e-30))
#
#     def test_thrm_cond_distribution(self):
#         expected_thrm_cond_int_pts = np.array([
#             2.73079394984140,
#             2.74627913402004,
#             2.75071278269289,
#             2.75011411247605,
#             2.74742845413695,
#             2.74501452413187,
#             2.73757048307299,
#             2.70492452266610,
#             1.94419643704324,
#             1.94419643704324,
#             1.94419643704324,
#             1.94419643704324,
#             1.94419643704324,
#             1.94419643704324,
#             1.94419643704324,
#             2.29701505120963,
#             2.64038419594985,
#             2.66783269125494,
#             2.65605663067911,
#             2.61109074784318,
#         ])
#         actual_thrm_cond_int_pts = np.array([
#             ip.thrm_cond
#             for e in self.msh.elements for ip in e.int_pts
#         ])
#         self.assertTrue(np.allclose(actual_thrm_cond_int_pts,
#                                     expected_thrm_cond_int_pts,
#                                     atol=1e-30))
#
#     def test_global_heat_flow_matrix(self):
#         expected_H = np.zeros((self.msh.num_nodes, self.msh.num_nodes))
#         expected_H[0:4, 0:4] += np.array([
#             [0.3754127694384990, -0.4791349492121190,
#                 0.1366244795670250, -0.0329022997934044,],
#             [-0.4791349492121190, 1.0974938412970900,
#              -0.7555601286108480, 0.1372012365258810,],
#             [0.1366244795670250, -0.7555601286108480,
#                 1.1003657454416000, -0.4814300963977770,],
#             [-0.0329022997934044, 0.1372012365258810,
#              -0.4814300963977770, 0.3771311596653000,],
#         ])
#         expected_H[3:7, 3:7] += np.array([
#             [0.3742278648957170, -0.4704043073588020,
#                 0.1245486051912600, -0.0283721627281755,],
#             [-0.4704043073588020, 1.0458021981448800,
#              -0.6891083023287820, 0.1137104115427070,],
#             [0.1245486051912600, -0.6891083023287820,
#                 0.9190461742111960, -0.3544864770736730,],
#             [-0.0283721627281755, 0.1137104115427070,
#              -0.3544864770736730, 0.2691482282591420,],
#         ])
#         expected_H[6:10, 6:10] += np.array([
#             [0.2668216256972590, -0.3407384274106880,
#                 0.0973538364030538, -0.0234370346896240,],
#             [-0.3407384274106880, 0.7788306912244300,
#              -0.5354461002167960, 0.0973538364030537,],
#             [0.0973538364030538, -0.5354461002167960,
#                 0.7788306912244310, -0.3407384274106880,],
#             [-0.0234370346896240, 0.0973538364030537,
#              -0.3407384274106880, 0.2668216256972590,],
#         ])
#         expected_H[9:13, 9:13] += np.array([
#             [0.3292202434390340, -0.4133999362112650,
#                 0.1112498768967810, -0.0270701841245502,],
#             [-0.4133999362112650, 0.9868437905990680,
#              -0.6971611631648800, 0.1237173087770760,],
#             [0.1112498768967810, -0.6971611631648800,
#                 1.0421402435851100, -0.4562289573170110,],
#             [-0.0270701841245502, 0.1237173087770760,
#              -0.4562289573170110, 0.3595818326644850,],
#         ])
#         self.assertTrue(np.allclose(
#             expected_H, self.msh._heat_flow_matrix,
#         ))
#         self.assertTrue(np.allclose(
#             expected_H, self.msh._heat_flow_matrix_0,
#         ))
#
#     def test_global_heat_storage_matrix(self):
#         expected_C = np.zeros((self.msh.num_nodes, self.msh.num_nodes))
#         expected_C[0:4, 0:4] += np.array([
#             [3.74901860610780E+06, 2.89593744482105E+06,
#              -1.05358398557321E+06, 5.54643193641815E+05,],
#             [2.89593744482105E+06, 1.88936621803465E+07,
#              -2.36630842102390E+06, -1.04792564897764E+06,],
#             [-1.05358398557321E+06, -2.36630842102390E+06,
#                 1.88757400422500E+07, 2.88462077162992E+06,],
#             [5.54643193641815E+05, -1.04792564897764E+06,
#                 2.88462077162992E+06, 3.73110189762532E+06,],
#         ])
#         expected_C[3:7, 3:7] += np.array([
#             [3.74548978664947E+06, 2.83529217357612E+06,
#              -8.63799618191817E+05, 6.29634934688451E+05,],
#             [2.83529217357612E+06, 1.92531430053028E+07,
#              -3.32307881157745E+06, -1.41571111930997E+06,],
#             [-8.63799618191817E+05, -3.32307881157745E+06,
#                 2.30168957941050E+07, 3.93911517581243E+06,],
#             [6.29634934688451E+05, -1.41571111930997E+06,
#                 3.93911517581243E+06, 4.82119852843649E+06,],
#         ])
#         expected_C[6:10, 6:10] += np.array([
#             [4.84663139329806E+06, 3.74856646825397E+06,
#              -1.36311507936508E+06, 7.19421847442681E+05,],
#             [3.74856646825397E+06, 2.45360714285714E+07,
#              -3.06700892857143E+06, -1.36311507936508E+06,],
#             [-1.36311507936508E+06, -3.06700892857143E+06,
#                 2.45360714285714E+07, 3.74856646825397E+06,],
#             [7.19421847442681E+05, -1.36311507936508E+06,
#                 3.74856646825397E+06, 4.84663139329806E+06,],
#         ])
#         expected_C[9:13, 9:13] += np.array([
#             [4.26389587430359E+06, 3.18874298722127E+06,
#              -1.17518017569044E+06, 5.93504826831539E+05,],
#             [3.18874298722127E+06, 1.95951789440892E+07,
#              -2.51514790752116E+06, -1.07640022713129E+06,],
#             [-1.17518017569044E+06, -2.51514790752116E+06,
#                 1.94626651593996E+07, 2.99118309010297E+06,],
#             [5.93504826831539E+05, -1.07640022713129E+06,
#                 2.99118309010297E+06, 3.89099624195036E+06,],
#         ])
#         self.assertTrue(np.allclose(
#             expected_C, self.msh._heat_storage_matrix,
#         ))
#         self.assertTrue(np.allclose(
#             expected_C, self.msh._heat_storage_matrix_0,
#         ))
#
#     def test_global_flux_vector(self):
#         expected_flux_vector = np.array([
#             1.89850411575195E-08,
#             9.32804654257637E-09,
#             -4.31099786843920E-09,
#             -1.42748247257048E-06,
#             1.28559187259822E-05,
#             1.28558305047007E-05,
#             -1.42842430458346E-06,
#             -0.00000000000000E+00,
#             -0.00000000000000E+00,
#             1.10932858948307E-04,
#             7.12664676651715E-05,
#             -1.57821060328194E-05,
#             6.53002632662146E-02,
#         ])
#         self.assertTrue(np.allclose(
#             expected_flux_vector,
#             self.msh._heat_flux_vector,
#         ))
#         self.assertTrue(np.allclose(
#             expected_flux_vector,
#             self.msh._heat_flux_vector_0,
#         ))
#
#
# class TestUpdateGlobalMatricesCubic(unittest.TestCase):
#     def setUp(self):
#         self.mtl = Material(
#             thrm_cond_solids=3.0,
#             spec_heat_cap_solids=741.0,
#             spec_grav_solids=2.65,
#             deg_sat_water_alpha=1.20e4,
#             deg_sat_water_beta=0.35,
#             water_flux_b1=0.08,
#             water_flux_b2=4.0,
#             water_flux_b3=1.0e-5,
#             seg_pot_0=2.0e-9,
#         )
#         self.msh = CoupledAnalysis1D(
#             z_range=(0, 100),
#             num_elements=4,
#             generate=True,
#         )
#         initial_temp_vector = np.array([
#             -2.000000000000000,
#             -9.157452320220460,
#             -10.488299785319000,
#             -7.673205119057850,
#             -3.379831977359920,
#             0.186084957826655,
#             1.975912628300400,
#             2.059737589813890,
#             1.158320034961550,
#             0.100523127786268,
#             -0.548750924584512,
#             -0.609286860003055,
#             -0.205841501790609,
#         ])
#         initial_temp_rate_vector = np.array([
#             -0.02000000000000000,
#             -0.09157452320220460,
#             -0.10488299785319000,
#             -0.07673205119057850,
#             -0.03379831977359920,
#             0.00186084957826655,
#             0.01975912628300400,
#             0.02059737589813890,
#             0.01158320034961550,
#             0.00100523127786268,
#             -0.00548750924584512,
#             -0.00609286860003055,
#             -0.00205841501790609,
#         ])
#         for nd, T0, dTdt0 in zip(self.msh.nodes,
#                                  initial_temp_vector,
#                                  initial_temp_rate_vector,
#                                  ):
#             nd.temp = T0
#             nd.temp_rate = dTdt0
#         for e in self.msh.elements:
#             for ip in e.int_pts:
#                 ip.material = self.mtl
#                 ip.void_ratio = 0.35
#                 ip.void_ratio_0 = 0.3
#                 ip.tot_stress = 1.2e5
#         bnd0 = ThermalBoundary1D(
#             nodes=(self.msh.nodes[0],),
#             bnd_type=ThermalBoundary1D.BoundaryType.temp,
#             bnd_value=-2.0,
#         )
#         self.msh.add_boundary(bnd0)
#         bnd1 = ThermalBoundary1D(
#             nodes=(self.msh.nodes[-1],),
#             int_pts=(self.msh.elements[-1].int_pts[-1],),
#             bnd_type=ThermalBoundary1D.BoundaryType.temp_grad,
#             bnd_value=25.0e-3,
#         )
#         self.msh.add_boundary(bnd1)
#         self.msh.initialize_global_system(1.5)
#         self.msh.time_step = 3.024E+05
#         self.msh.initialize_time_step()
#         self.msh._temp_vector[:] = np.array([
#             -2.000000000000000,
#             -9.157543894743660,
#             -10.488404668316800,
#             -7.673281851109040,
#             -3.379865775679690,
#             0.186086818676234,
#             1.975932387426680,
#             2.059758187189790,
#             1.158331618161900,
#             0.100524133017546,
#             -0.548756412093758,
#             -0.609292952871655,
#             -0.205843560205627,
#         ])
#         self.msh._temp_rate_vector[:] = np.array([
#             0.00000000000000E+00,
#             -9.15745232017429E-02,
#             -1.04882997852940E-01,
#             -7.67320511902980E-02,
#             -3.37983197735703E-02,
#             1.86084957826127E-03,
#             1.97591262829366E-02,
#             2.05973758982125E-02,
#             1.15832003495520E-02,
#             1.00523127785634E-03,
#             -5.48750924589392E-03,
#             -6.09286859998282E-03,
#             -2.05841501790816E-03,
#         ])
#         self.msh.update_boundary_conditions(self.msh._t1)
#         self.msh.update_nodes()
#         self.msh.update_integration_points()
#         self.msh.update_global_matrices_and_vectors()
#
#     def test_temperature_distribution_nodes(self):
#         expected_temp_vector_0 = np.array([
#             -2.000000000000000,
#             -9.157452320220460,
#             -10.488299785319000,
#             -7.673205119057850,
#             -3.379831977359920,
#             0.186084957826655,
#             1.975912628300400,
#             2.059737589813890,
#             1.158320034961550,
#             0.100523127786268,
#             -0.548750924584512,
#             -0.609286860003055,
#             -0.205841501790609,
#         ])
#         expected_temp_vector = np.array([
#             -2.000000000000000,
#             -9.157543894743660,
#             -10.488404668316800,
#             -7.673281851109040,
#             -3.379865775679690,
#             0.186086818676234,
#             1.975932387426680,
#             2.059758187189790,
#             1.158331618161900,
#             0.100524133017546,
#             -0.548756412093758,
#             -0.609292952871655,
#             -0.205843560205627,
#         ])
#         actual_temp_nodes = np.array([
#             nd.temp for nd in self.msh.nodes
#         ])
#         self.assertTrue(np.allclose(expected_temp_vector,
#                                     actual_temp_nodes))
#         self.assertTrue(np.allclose(expected_temp_vector,
#                                     self.msh._temp_vector))
#         self.assertTrue(np.allclose(expected_temp_vector_0,
#                                     self.msh._temp_vector_0))
#
#     def test_temperature_distribution_int_pts(self):
#         expected_temp_int_pts = np.array([
#             -3.422558663172200,
#             -7.653777872055470,
#             -10.446265951027200,
#             -9.985741476399620,
#             -8.257152402542280,
#             -7.064378950170990,
#             -4.672170753626650,
#             -1.440416321834300,
#             0.974691317050836,
#             1.870729966060970,
#             2.078359705948460,
#             2.177388110077260,
#             1.680396982982560,
#             0.811013243693162,
#             0.227785266077045,
#             -0.031121218672030,
#             -0.417470305426395,
#             -0.644820303593790,
#             -0.528777325533927,
#             -0.285999942521147,
#         ])
#         actual_temp_int_pts = np.array([
#             ip.temp for e in self.msh.elements for ip in e.int_pts
#         ])
#         self.assertTrue(np.allclose(actual_temp_int_pts,
#                                     expected_temp_int_pts))
#
#     def test_temperature_rate_distribution_nodes(self):
#         expected_temp_rate_vector = np.array([
#             0.00000000000000E+01,
#             -9.15745232017429E-02,
#             -1.04882997852940E-01,
#             -7.67320511902980E-02,
#             -3.37983197735703E-02,
#             1.86084957826127E-03,
#             1.97591262829366E-02,
#             2.05973758982125E-02,
#             1.15832003495520E-02,
#             1.00523127785634E-03,
#             -5.48750924589392E-03,
#             -6.09286859998282E-03,
#             -2.05841501790816E-03,
#         ])
#         actual_temp_rate_nodes = np.array([
#             nd.temp_rate for nd in self.msh.nodes
#         ])
#         self.assertTrue(np.allclose(expected_temp_rate_vector,
#                                     actual_temp_rate_nodes))
#         self.assertTrue(np.allclose(expected_temp_rate_vector,
#                                     self.msh._temp_rate_vector))
#
#     def test_temperature_rate_distribution_int_pts(self):
#         expected_temp_rate_int_pts = np.array([
#             -0.018998695698926,
#             -0.073441754087105,
#             -0.105711602393866,
#             -0.098927858747365,
#             -0.081821263711586,
#             -0.070643083070656,
#             -0.046721240323791,
#             -0.014404019178151,
#             0.009746815702341,
#             0.018707112589436,
#             0.020783389225579,
#             0.021773663364221,
#             0.016803801791818,
#             0.008110051336330,
#             0.002277829882428,
#             -0.000311209074661,
#             -0.004174661307715,
#             -0.006448138554552,
#             -0.005287720378074,
#             -0.002859970825479,
#         ])
#         actual_temp_rate_int_pts = np.array([
#             ip.temp_rate for e in self.msh.elements for ip in e.int_pts
#         ])
#         self.assertTrue(np.allclose(actual_temp_rate_int_pts,
#                                     expected_temp_rate_int_pts))
#
#     def test_temperature_gradient_distribution(self):
#         expected_temp_gradient_int_pts = np.array([
#             -1.15094952744558,
#             -0.70038540187041,
#             -0.15129979517683,
#             0.26621009170330,
#             0.47571579778849,
#             0.52108986248641,
#             0.51343895568593,
#             0.43315752904537,
#             0.27078169665011,
#             0.11272653799941,
#             0.07267779629601,
#             -0.02454480894844,
#             -0.11231554554672,
#             -0.13519701666565,
#             -0.11353671706644,
#             -0.10632752107749,
#             -0.06254166608747,
#             -0.00664059453890,
#             0.03949363131059,
#             0.06538575643192,
#         ])
#         actual_temp_gradient_int_pts = np.array([
#             ip.temp_gradient for e in self.msh.elements for ip in e.int_pts
#         ])
#         self.assertTrue(np.allclose(actual_temp_gradient_int_pts,
#                                     expected_temp_gradient_int_pts))
#
#     def test_deg_sat_water_distribution(self):
#         expected_deg_sat_water_int_pts = np.array([
#             0.044856900989608,
#             0.028959852636677,
#             0.024424805840736,
#             0.025036742486148,
#             0.027783541907744,
#             0.030254717644438,
#             0.037889002748163,
#             0.071616283741731,
#             1.000000000000000,
#             1.000000000000000,
#             1.000000000000000,
#             1.000000000000000,
#             1.000000000000000,
#             1.000000000000000,
#             1.000000000000000,
#             0.531169731519830,
#             0.139509157401129,
#             0.110434240704826,
#             0.122871263842543,
#             0.170873663087485,
#         ])
#         actual_deg_sat_water_int_pts = np.array([
#             ip.deg_sat_water for e in self.msh.elements for ip in e.int_pts
#         ])
#         self.assertTrue(np.allclose(actual_deg_sat_water_int_pts,
#                                     expected_deg_sat_water_int_pts))
#
#     def test_vol_water_cont_temp_gradient_distribution(self):
#         expected_vol_water_cont_temp_gradient_int_pts = np.array([
#             0.001840979752590500,
#             0.000535773463086406,
#             0.000332848500784909,
#             0.000356607492588793,
#             0.000476998005294406,
#             0.000605750673746538,
#             0.001141828376592430,
#             0.006955560494723540,
#             0.000000000000000000,
#             0.000000000000000000,
#             0.000000000000000000,
#             0.000000000000000000,
#             0.000000000000000000,
#             0.000000000000000000,
#             0.000000000000000000,
#             1.991948285691010000,
#             0.046519642504662600,
#             0.023892886650615300,
#             0.032389355878183000,
#             0.082914617808559400,
#         ])
#         actual_vol_water_cont_temp_gradient_int_pts = np.array([
#             ip.vol_water_cont_temp_gradient
#             for e in self.msh.elements for ip in e.int_pts
#         ])
#         self.assertTrue(np.allclose(
#             actual_vol_water_cont_temp_gradient_int_pts,
#             expected_vol_water_cont_temp_gradient_int_pts,
#         ))
#
#     def test_water_flux_distribution(self):
#         expected_water_flux_int_pts = np.array([
#             1.7713796673E-15,
#             5.0330476423E-23,
#             1.5503165575E-28,
#             -1.7174679441E-27,
#             -3.0704550887E-24,
#             -3.9513529639E-22,
#             -5.4966774209E-18,
#             -1.8327626215E-12,
#             0.0000000000E+00,
#             0.0000000000E+00,
#             0.0000000000E+00,
#             0.0000000000E+00,
#             0.0000000000E+00,
#             0.0000000000E+00,
#             0.0000000000E+00,
#             1.0956353545E-10,
#             1.5160133394E-11,
#             6.5848484730E-13,
#             -6.1856394494E-12,
#             -2.6451054205E-11,
#         ])
#         actual_water_flux_int_pts = np.array([
#             ip.water_flux_rate
#             for e in self.msh.elements for ip in e.int_pts
#         ])
#         self.assertTrue(np.allclose(actual_water_flux_int_pts,
#                                     expected_water_flux_int_pts,
#                                     atol=1e-30))
#
#     def test_thrm_cond_distribution(self):
#         expected_thrm_cond_int_pts = np.array([
#             2.73079408088337,
#             2.74627928227786,
#             2.75071291548223,
#             2.75011424558537,
#             2.74742860125224,
#             2.74501468529173,
#             2.73757068344138,
#             2.70492489447492,
#             1.94419643704324,
#             1.94419643704324,
#             1.94419643704324,
#             1.94419643704324,
#             1.94419643704324,
#             1.94419643704324,
#             1.94419643704324,
#             2.29701700484279,
#             2.64038489946504,
#             2.66783325516560,
#             2.65605725478295,
#             2.61109159734326,
#         ])
#         actual_thrm_cond_int_pts = np.array([
#             ip.thrm_cond
#             for e in self.msh.elements for ip in e.int_pts
#         ])
#         self.assertTrue(np.allclose(actual_thrm_cond_int_pts,
#                                     expected_thrm_cond_int_pts))
#
#     def test_global_heat_flow_matrix_0(self):
#         expected_H = np.zeros((self.msh.num_nodes, self.msh.num_nodes))
#         expected_H[0:4, 0:4] += np.array([
#             [0.3754127694384990, -0.4791349492121190,
#                 0.1366244795670250, -0.0329022997934044,],
#             [-0.4791349492121190, 1.0974938412970900,
#              -0.7555601286108480, 0.1372012365258810,],
#             [0.1366244795670250, -0.7555601286108480,
#                 1.1003657454416000, -0.4814300963977770,],
#             [-0.0329022997934044, 0.1372012365258810,
#              -0.4814300963977770, 0.3771311596653000,],
#         ])
#         expected_H[3:7, 3:7] += np.array([
#             [0.3742278648957170, -0.4704043073588020,
#                 0.1245486051912600, -0.0283721627281755,],
#             [-0.4704043073588020, 1.0458021981448800,
#              -0.6891083023287820, 0.1137104115427070,],
#             [0.1245486051912600, -0.6891083023287820,
#                 0.9190461742111960, -0.3544864770736730,],
#             [-0.0283721627281755, 0.1137104115427070,
#              -0.3544864770736730, 0.2691482282591420,],
#         ])
#         expected_H[6:10, 6:10] += np.array([
#             [0.2668216256972590, -0.3407384274106880,
#                 0.0973538364030538, -0.0234370346896240,],
#             [-0.3407384274106880, 0.7788306912244300,
#              -0.5354461002167960, 0.0973538364030537,],
#             [0.0973538364030538, -0.5354461002167960,
#                 0.7788306912244310, -0.3407384274106880,],
#             [-0.0234370346896240, 0.0973538364030537,
#              -0.3407384274106880, 0.2668216256972590,],
#         ])
#         expected_H[9:13, 9:13] += np.array([
#             [0.3292202434390340, -0.4133999362112650,
#                 0.1112498768967810, -0.0270701841245502,],
#             [-0.4133999362112650, 0.9868437905990680,
#              -0.6971611631648800, 0.1237173087770760,],
#             [0.1112498768967810, -0.6971611631648800,
#                 1.0421402435851100, -0.4562289573170110,],
#             [-0.0270701841245502, 0.1237173087770760,
#              -0.4562289573170110, 0.3595818326644850,],
#         ])
#         self.assertTrue(np.allclose(
#             expected_H, self.msh._heat_flow_matrix_0,
#         ))
#
#     def test_global_heat_flow_matrix(self):
#         expected_H = np.zeros((self.msh.num_nodes, self.msh.num_nodes))
#         expected_H[0:4, 0:4] += np.array([
#             [0.3754127881031510, -0.4791349725652340,
#                 0.1366244859099620, -0.0329023014478784,],
#             [-0.4791349725652340, 1.0974938947368000,
#              -0.7555601661219740, 0.1372012439504100,],
#             [0.1366244859099620, -0.7555601661219740,
#                 1.1003658020126000, -0.4814301218005920,],
#             [-0.0329023014478784, 0.1372012439504100,
#              -0.4814301218005920, 0.3771311792980600,],
#         ])
#         expected_H[3:7, 3:7] += np.array([
#             [0.3742278880876620, -0.4704043350030930,
#                 0.1245486104057020, -0.0283721634902704,],
#             [-0.4704043350030930, 1.0458022783717200,
#              -0.6891083590766130, 0.1137104157079890,],
#             [0.1245486104057020, -0.6891083590766130,
#                 0.9190462296983460, -0.3544864810274360,],
#             [-0.0283721634902704, 0.1137104157079890,
#              -0.3544864810274360, 0.2691482288097170,],
#         ])
#         expected_H[6:10, 6:10] += np.array([
#             [0.2668216256972590, -0.3407384274106880,
#                 0.0973538364030538, -0.0234370346896240,],
#             [-0.3407384274106880, 0.7788306912244300,
#              -0.5354461002167960, 0.0973538364030537,],
#             [0.0973538364030538, -0.5354461002167960,
#                 0.7788306912244310, -0.3407384274106880,],
#             [-0.0234370346896240, 0.0973538364030537,
#              -0.3407384274106880, 0.2668216256972590,],
#         ])
#         expected_H[9:13, 9:13] += np.array([
#             [0.3292204606981410, -0.4134002391967840,
#                 0.1112499890634780, -0.0270702105648353,],
#             [-0.4134002391967840, 0.9868443266035030,
#              -0.6971614651973810, 0.1237173777906620,],
#             [0.1112499890634780, -0.6971614651973810,
#                 1.0421405856543300, -0.4562291095204280,],
#             [-0.0270702105648353, 0.1237173777906620,
#              -0.4562291095204280, 0.3595819422946010,],
#         ])
#         self.assertTrue(np.allclose(
#             expected_H, self.msh._heat_flow_matrix,
#         ))
#
#     def test_global_heat_storage_matrix_0(self):
#         expected_C = np.zeros((self.msh.num_nodes, self.msh.num_nodes))
#         expected_C[0:4, 0:4] += np.array([
#             [3.74901860610780E+06, 2.89593744482105E+06,
#              -1.05358398557321E+06, 5.54643193641815E+05,],
#             [2.89593744482105E+06, 1.88936621803465E+07,
#              -2.36630842102390E+06, -1.04792564897764E+06,],
#             [-1.05358398557321E+06, -2.36630842102390E+06,
#                 1.88757400422500E+07, 2.88462077162992E+06,],
#             [5.54643193641815E+05, -1.04792564897764E+06,
#                 2.88462077162992E+06, 3.73110189762532E+06,],
#         ])
#         expected_C[3:7, 3:7] += np.array([
#             [3.74548978664947E+06, 2.83529217357612E+06,
#              -8.63799618191817E+05, 6.29634934688451E+05,],
#             [2.83529217357612E+06, 1.92531430053028E+07,
#              -3.32307881157745E+06, -1.41571111930997E+06,],
#             [-8.63799618191817E+05, -3.32307881157745E+06,
#                 2.30168957941050E+07, 3.93911517581243E+06,],
#             [6.29634934688451E+05, -1.41571111930997E+06,
#                 3.93911517581243E+06, 4.82119852843649E+06,],
#         ])
#         expected_C[6:10, 6:10] += np.array([
#             [4.84663139329806E+06, 3.74856646825397E+06,
#              -1.36311507936508E+06, 7.19421847442681E+05,],
#             [3.74856646825397E+06, 2.45360714285714E+07,
#              -3.06700892857143E+06, -1.36311507936508E+06,],
#             [-1.36311507936508E+06, -3.06700892857143E+06,
#                 2.45360714285714E+07, 3.74856646825397E+06,],
#             [7.19421847442681E+05, -1.36311507936508E+06,
#                 3.74856646825397E+06, 4.84663139329806E+06,],
#         ])
#         expected_C[9:13, 9:13] += np.array([
#             [4.26389587430359E+06, 3.18874298722127E+06,
#              -1.17518017569044E+06, 5.93504826831539E+05,],
#             [3.18874298722127E+06, 1.95951789440892E+07,
#              -2.51514790752116E+06, -1.07640022713129E+06,],
#             [-1.17518017569044E+06, -2.51514790752116E+06,
#                 1.94626651593996E+07, 2.99118309010297E+06,],
#             [5.93504826831539E+05, -1.07640022713129E+06,
#                 2.99118309010297E+06, 3.89099624195036E+06,],
#         ])
#         self.assertTrue(np.allclose(
#             expected_C, self.msh._heat_storage_matrix_0,
#         ))
#
#     def test_global_heat_storage_matrix(self):
#         expected_C = np.zeros((self.msh.num_nodes, self.msh.num_nodes))
#         expected_C[0:4, 0:4] += np.array([
#             [4.73636726267305E+06, 3.48911673034659E+06,
#              -1.29625281104576E+06, 6.28539537122451E+05,],
#             [3.48911673034659E+06, 2.04661732700568E+07,
#              -2.68983332476522E+06, -1.08386955187774E+06,],
#             [-1.29625281104576E+06, -2.68983332476522E+06,
#                 1.99779485371977E+07, 3.06435021201054E+06,],
#             [6.28539537122451E+05, -1.08386955187774E+06,
#                 3.06435021201054E+06, 4.00237952380553E+06,],
#         ])
#         expected_C[3:7, 3:7] += np.array([
#             [4.16942582348791E+06, 2.79778791457803E+06,
#              -1.54215430073513E+06, 7.18714123666039E+05,],
#             [2.79778791457803E+06, 2.63422288785067E+07,
#                 8.59562060676672E+05, -1.83531959920816E+06,],
#             [-1.54215430073513E+06, 8.59562060676672E+05,
#                 2.79086996007669E+07, 3.38411851152410E+06,],
#             [7.18714123666039E+05, -1.83531959920816E+06,
#                 3.38411851152410E+06, 4.88507795406508E+06,],
#         ])
#         expected_C[6:10, 6:10] += np.array([
#             [4.84663139329806E+06, 3.74856646825397E+06,
#              -1.36311507936508E+06, 7.19421847442681E+05,],
#             [3.74856646825397E+06, 2.45360714285714E+07,
#              -3.06700892857143E+06, -1.36311507936508E+06,],
#             [-1.36311507936508E+06, -3.06700892857143E+06,
#                 2.45360714285714E+07, 3.74856646825397E+06,],
#             [7.19421847442681E+05, -1.36311507936508E+06,
#                 3.74856646825397E+06, 4.84663139329806E+06,],
#         ])
#         expected_C[9:13, 9:13] += np.array([
#             [1.04462235072547E+09, 5.23838386065482E+08,
#              -2.37984388388786E+08, 5.50354387236226E+07,],
#             [5.23838386065482E+08, 3.84438392077579E+08,
#              -1.43608827863727E+08, 1.42597187764393E+07,],
#             [-2.37984388388786E+08, -1.43608827863727E+08,
#                 1.69012676948151E+08, 1.93501717350303E+07,],
#             [5.50354387236226E+07, 1.42597187764393E+07,
#                 1.93501717350303E+07, 5.14002477376637E+07,],
#         ])
#         self.assertTrue(np.allclose(
#             expected_C, self.msh._heat_storage_matrix,
#         ))
#
#     def test_global_flux_vector_0(self):
#         expected_flux_vector_0 = np.array([
#             1.89850411575195E-08,
#             9.32804654257637E-09,
#             -4.31099786843920E-09,
#             -1.42748247257048E-06,
#             1.28559187259822E-05,
#             1.28558305047007E-05,
#             -1.42842430458346E-06,
#             -0.00000000000000E+00,
#             -0.00000000000000E+00,
#             1.10932858948307E-04,
#             7.12664676651715E-05,
#             -1.57821060328194E-05,
#             6.53002632662146E-02,
#         ])
#         self.assertTrue(np.allclose(expected_flux_vector_0,
#                                     self.msh._heat_flux_vector_0))
#
#     def test_global_flux_vector(self):
#         expected_flux_vector = np.array([
#             1.86097444238256E-08,
#             9.14364951726059E-09,
#             -4.22577796578408E-09,
#             -1.42744721507470E-06,
#             1.28554351353358E-05,
#             1.28553469287760E-05,
#             -1.42837057414327E-06,
#             -0.00000000000000E+00,
#             -0.00000000000000E+00,
#             1.10934871399782E-04,
#             7.12674973267367E-05,
#             -1.57825186547925E-05,
#             6.53002847395233E-02,
#         ])
#         self.assertTrue(np.allclose(expected_flux_vector,
#                                     self.msh._heat_flux_vector))
#
#
# class TestTemperatureCorrectionCubicOneStep(unittest.TestCase):
#     def setUp(self):
#         self.mtl = Material(
#             thrm_cond_solids=3.0,
#             spec_heat_cap_solids=741.0,
#             spec_grav_solids=2.65,
#             deg_sat_water_alpha=1.20e4,
#             deg_sat_water_beta=0.35,
#             water_flux_b1=0.08,
#             water_flux_b2=4.0,
#             water_flux_b3=1.0e-5,
#             seg_pot_0=2.0e-9,
#         )
#         self.msh = CoupledAnalysis1D(
#             z_range=(0, 100),
#             num_elements=4,
#             generate=True,
#         )
#         initial_temp_vector = np.array([
#             -2.000000000000000,
#             -9.157452320220460,
#             -10.488299785319000,
#             -7.673205119057850,
#             -3.379831977359920,
#             0.186084957826655,
#             1.975912628300400,
#             2.059737589813890,
#             1.158320034961550,
#             0.100523127786268,
#             -0.548750924584512,
#             -0.609286860003055,
#             -0.205841501790609,
#         ])
#         initial_temp_rate_vector = np.array([
#             -0.02000000000000000,
#             -0.09157452320220460,
#             -0.10488299785319000,
#             -0.07673205119057850,
#             -0.03379831977359920,
#             0.00186084957826655,
#             0.01975912628300400,
#             0.02059737589813890,
#             0.01158320034961550,
#             0.00100523127786268,
#             -0.00548750924584512,
#             -0.00609286860003055,
#             -0.00205841501790609,
#         ])
#         for nd, T0, dTdt0 in zip(self.msh.nodes,
#                                  initial_temp_vector,
#                                  initial_temp_rate_vector,
#                                  ):
#             nd.temp = T0
#             nd.temp_rate = dTdt0
#         for e in self.msh.elements:
#             for ip in e.int_pts:
#                 ip.material = self.mtl
#                 ip.void_ratio = 0.35
#                 ip.void_ratio_0 = 0.3
#                 ip.tot_stress = 1.2e5
#         bnd0 = ThermalBoundary1D(
#             nodes=(self.msh.nodes[0],),
#             bnd_type=ThermalBoundary1D.BoundaryType.temp,
#             bnd_value=-2.0,
#         )
#         self.msh.add_boundary(bnd0)
#         bnd1 = ThermalBoundary1D(
#             nodes=(self.msh.nodes[-1],),
#             int_pts=(self.msh.elements[-1].int_pts[-1],),
#             bnd_type=ThermalBoundary1D.BoundaryType.temp_grad,
#             bnd_value=25.0e-3,
#         )
#         self.msh.add_boundary(bnd1)
#         self.msh.initialize_global_system(1.5)
#         self.msh.time_step = 3.024E+05
#         self.msh.initialize_time_step()
#         self.msh._temp_vector[:] = np.array([
#             -2.000000000000000,
#             -9.157543894743660,
#             -10.488404668316800,
#             -7.673281851109040,
#             -3.379865775679690,
#             0.186086818676234,
#             1.975932387426680,
#             2.059758187189790,
#             1.158331618161900,
#             0.100524133017546,
#             -0.548756412093758,
#             -0.609292952871655,
#             -0.205843560205627,
#         ])
#         self.msh._temp_rate_vector[:] = np.array([
#             0.00000000000000E+00,
#             -9.15745232017429E-02,
#             -1.04882997852940E-01,
#             -7.67320511902980E-02,
#             -3.37983197735703E-02,
#             1.86084957826127E-03,
#             1.97591262829366E-02,
#             2.05973758982125E-02,
#             1.15832003495520E-02,
#             1.00523127785634E-03,
#             -5.48750924589392E-03,
#             -6.09286859998282E-03,
#             -2.05841501790816E-03,
#         ])
#         self.msh.update_boundary_conditions(self.msh._t1)
#         self.msh.update_nodes()
#         self.msh.update_integration_points()
#         self.msh.update_global_matrices_and_vectors()
#         self.msh.calculate_solution_vector_correction()
#         self.msh.update_nodes()
#         self.msh.update_integration_points()
#         self.msh.update_global_matrices_and_vectors()
#         self.msh.update_iteration_variables()
#
#     def test_temperature_distribution_nodes(self):
#         expected_temp_vector_0 = np.array([
#             -2.000000000000000,
#             -9.157452320220460,
#             -10.488299785319000,
#             -7.673205119057850,
#             -3.379831977359920,
#             0.186084957826655,
#             1.975912628300400,
#             2.059737589813890,
#             1.158320034961550,
#             0.100523127786268,
#             -0.548750924584512,
#             -0.609286860003055,
#             -0.205841501790609,
#         ])
#         expected_temp_vector = np.array([
#             -2.000000000000000,
#             -9.082587139505380,
#             -10.479659191427400,
#             -7.632980191952010,
#             -3.388514757134900,
#             0.178062168417391,
#             1.968571182872450,
#             2.056890544111210,
#             1.158018885633480,
#             0.100916692926800,
#             -0.547117529099153,
#             -0.607000081807634,
#             -0.210024671835248,
#         ])
#         actual_temp_nodes = np.array([
#             nd.temp for nd in self.msh.nodes
#         ])
#         self.assertTrue(np.allclose(
#             expected_temp_vector,
#             actual_temp_nodes,
#         ))
#         self.assertTrue(np.allclose(
#             expected_temp_vector,
#             self.msh._temp_vector,
#         ))
#         self.assertTrue(np.allclose(
#             expected_temp_vector_0,
#             self.msh._temp_vector_0,
#         ))
#
#     def test_temperature_rate_distribution_nodes(self):
#         expected_temp_rate_vector = np.array([
#             0.00000000000000E+00,
#             2.47570047890236E-07,
#             2.85733795580311E-08,
#             1.33019023210993E-07,
#             -2.87130590349577E-08,
#             -2.65305419384922E-08,
#             -2.42771971630921E-08,
#             -9.41484392280149E-09,
#             -9.95861051620030E-10,
#             1.30146777036420E-09,
#             5.40137966509952E-09,
#             7.56209371863997E-09,
#             -1.38333740500700E-08,
#         ])
#         actual_temp_rate_nodes = np.array([
#             nd.temp_rate for nd in self.msh.nodes
#         ])
#         self.assertTrue(np.allclose(
#             expected_temp_rate_vector,
#             actual_temp_rate_nodes,
#             atol=1e-12, rtol=1e-10,
#         ))
#         self.assertTrue(np.allclose(
#             expected_temp_rate_vector,
#             self.msh._temp_rate_vector,
#             atol=1e-12, rtol=1e-10,
#         ))
#
#     def test_global_heat_flow_matrix_0(self):
#         expected_H = np.zeros((self.msh.num_nodes, self.msh.num_nodes))
#         expected_H[0:4, 0:4] += np.array([
#             [0.3754127694384990, -0.4791349492121190,
#                 0.1366244795670250, -0.0329022997934044,],
#             [-0.4791349492121190, 1.0974938412970900,
#              -0.7555601286108480, 0.1372012365258810,],
#             [0.1366244795670250, -0.7555601286108480,
#                 1.1003657454416000, -0.4814300963977770,],
#             [-0.0329022997934044, 0.1372012365258810,
#              -0.4814300963977770, 0.3771311596653000,],
#         ])
#         expected_H[3:7, 3:7] += np.array([
#             [0.3742278648957170, -0.4704043073588020,
#                 0.1245486051912600, -0.0283721627281755,],
#             [-0.4704043073588020, 1.0458021981448800,
#              -0.6891083023287820, 0.1137104115427070,],
#             [0.1245486051912600, -0.6891083023287820,
#                 0.9190461742111960, -0.3544864770736730,],
#             [-0.0283721627281755, 0.1137104115427070,
#              -0.3544864770736730, 0.2691482282591420,],
#         ])
#         expected_H[6:10, 6:10] += np.array([
#             [0.2668216256972590, -0.3407384274106880,
#                 0.0973538364030538, -0.0234370346896240,],
#             [-0.3407384274106880, 0.7788306912244300,
#              -0.5354461002167960, 0.0973538364030537,],
#             [0.0973538364030538, -0.5354461002167960,
#                 0.7788306912244310, -0.3407384274106880,],
#             [-0.0234370346896240, 0.0973538364030537,
#              -0.3407384274106880, 0.2668216256972590,],
#         ])
#         expected_H[9:13, 9:13] += np.array([
#             [0.3292202434390340, -0.4133999362112650,
#                 0.1112498768967810, -0.0270701841245502,],
#             [-0.4133999362112650, 0.9868437905990680,
#              -0.6971611631648800, 0.1237173087770760,],
#             [0.1112498768967810, -0.6971611631648800,
#                 1.0421402435851100, -0.4562289573170110,],
#             [-0.0270701841245502, 0.1237173087770760,
#              -0.4562289573170110, 0.3595818326644850,],
#         ])
#         self.assertTrue(np.allclose(
#             expected_H, self.msh._heat_flow_matrix_0,
#         ))
#
#     def test_global_heat_flow_matrix(self):
#         expected_H = np.zeros((self.msh.num_nodes, self.msh.num_nodes))
#         expected_H[0:4, 0:4] += np.array([
#             [0.3753879416232020, -0.4791042467337650,
#                 0.1366167050145040, -0.0329003999039413,],
#             [-0.4791042467337650, 1.0974433676402300, -
#                 0.7555344966562600, 0.1371953757497930,],
#             [0.1366167050145040, -0.7555344966562600,
#                 1.1003399482612500, -0.4814221566194900,],
#             [-0.0329003999039413, 0.1371953757497930, -
#                 0.4814221566194900, 0.3771271807736380,],
#         ])
#         expected_H[3:7, 3:7] += np.array([
#             [0.3742218218850550, -0.4703963231115380,
#                 0.1245458628648330, -0.0283713616383489,],
#             [-0.4703963231115380, 1.0458235893735000, -
#                 0.6891377585117370, 0.1137104922497770,],
#             [0.1245458628648330, -0.6891377585117370,
#                 0.9190792031511250, -0.3544873075042210,],
#             [-0.0283713616383489, 0.1137104922497770, -
#                 0.3544873075042210, 0.2691481768927930,],
#         ])
#         expected_H[6:10, 6:10] += np.array([
#             [0.2668216256972590, -0.3407384274106880,
#                 0.0973538364030538, -0.0234370346896240,],
#             [-0.3407384274106880, 0.7788306912244300, -
#                 0.5354461002167960, 0.0973538364030537,],
#             [0.0973538364030538, -0.5354461002167960,
#                 0.7788306912244310, -0.3407384274106880,],
#             [-0.0234370346896240, 0.0973538364030537, -
#                 0.3407384274106880, 0.2668216256972590,],
#         ])
#         expected_H[9:13, 9:13] += np.array([
#             [0.3289962966660710, -0.4130762140338010,
#                 0.1111334904406820, -0.0270535730729519,],
#             [-0.4130762140338010, 0.9863568813802830, -
#                 0.6970058557736110, 0.1237251884271290,],
#             [0.1111334904406820, -0.6970058557736110,
#                 1.0421897385013800, -0.4563173731684510,],
#             [-0.0270535730729519, 0.1237251884271290, -
#                 0.4563173731684510, 0.3596457578142740,],
#         ])
#         self.assertTrue(np.allclose(
#             expected_H, self.msh._heat_flow_matrix,
#         ))
#
#     def test_global_heat_storage_matrix_0(self):
#         expected_C = np.zeros((self.msh.num_nodes, self.msh.num_nodes))
#         expected_C[0:4, 0:4] += np.array([
#             [3.74901860610780E+06, 2.89593744482105E+06,
#              -1.05358398557321E+06, 5.54643193641815E+05,],
#             [2.89593744482105E+06, 1.88936621803465E+07,
#              -2.36630842102390E+06, -1.04792564897764E+06,],
#             [-1.05358398557321E+06, -2.36630842102390E+06,
#                 1.88757400422500E+07, 2.88462077162992E+06,],
#             [5.54643193641815E+05, -1.04792564897764E+06,
#                 2.88462077162992E+06, 3.73110189762532E+06,],
#         ])
#         expected_C[3:7, 3:7] += np.array([
#             [3.74548978664947E+06, 2.83529217357612E+06,
#              -8.63799618191817E+05, 6.29634934688451E+05,],
#             [2.83529217357612E+06, 1.92531430053028E+07,
#              -3.32307881157745E+06, -1.41571111930997E+06,],
#             [-8.63799618191817E+05, -3.32307881157745E+06,
#                 2.30168957941050E+07, 3.93911517581243E+06,],
#             [6.29634934688451E+05, -1.41571111930997E+06,
#                 3.93911517581243E+06, 4.82119852843649E+06,],
#         ])
#         expected_C[6:10, 6:10] += np.array([
#             [4.84663139329806E+06, 3.74856646825397E+06,
#              -1.36311507936508E+06, 7.19421847442681E+05,],
#             [3.74856646825397E+06, 2.45360714285714E+07,
#              -3.06700892857143E+06, -1.36311507936508E+06,],
#             [-1.36311507936508E+06, -3.06700892857143E+06,
#                 2.45360714285714E+07, 3.74856646825397E+06,],
#             [7.19421847442681E+05, -1.36311507936508E+06,
#                 3.74856646825397E+06, 4.84663139329806E+06,],
#         ])
#         expected_C[9:13, 9:13] += np.array([
#             [4.26389587430359E+06, 3.18874298722127E+06,
#              -1.17518017569044E+06, 5.93504826831539E+05,],
#             [3.18874298722127E+06, 1.95951789440892E+07,
#              -2.51514790752116E+06, -1.07640022713129E+06,],
#             [-1.17518017569044E+06, -2.51514790752116E+06,
#                 1.94626651593996E+07, 2.99118309010297E+06,],
#             [5.93504826831539E+05, -1.07640022713129E+06,
#                 2.99118309010297E+06, 3.89099624195036E+06,],
#         ])
#         self.assertTrue(np.allclose(
#             expected_C, self.msh._heat_storage_matrix_0,
#         ))
#
#     def test_global_heat_storage_matrix(self):
#         expected_C = np.zeros((self.msh.num_nodes, self.msh.num_nodes))
#         expected_C[0:4, 0:4] += np.array([
#             [4.74285700814038E+06, 3.49344088380004E+06, -
#                 1.29807950820942E+06, 6.28942731006372E+05,],
#             [3.49344088380004E+06, 2.04775275805259E+07, -
#                 2.69184560214359E+06, -1.08352184762866E+06,],
#             [-1.29807950820942E+06, -2.69184560214359E+06,
#                 1.99795376252816E+07, 3.06432556263851E+06,],
#             [6.28942731006372E+05, -1.08352184762866E+06,
#                 3.06432556263851E+06, 4.00294353743635E+06,],
#         ])
#         expected_C[3:7, 3:7] += np.array([
#             [4.17010553124093E+06, 2.80148011856716E+06, -
#                 1.53913344761798E+06, 7.18402432622841E+05,],
#             [2.80148011856716E+06, 2.63128374675488E+07,
#                 8.30360330006419E+05, -1.83207088751921E+06,],
#             [-1.53913344761798E+06, 8.30360330006419E+05,
#                 2.78795373209754E+07, 3.38735499836960E+06,],
#             [7.18402432622841E+05, -1.83207088751921E+06,
#                 3.38735499836960E+06, 4.88471921523720E+06,],
#         ])
#         expected_C[6:10, 6:10] += np.array([
#             [4.84663139329806E+06, 3.74856646825397E+06, -
#                 1.36311507936508E+06, 7.19421847442681E+05,],
#             [3.74856646825397E+06, 2.45360714285714E+07, -
#                 3.06700892857143E+06, -1.36311507936508E+06,],
#             [-1.36311507936508E+06, -3.06700892857143E+06,
#                 2.45360714285714E+07, 3.74856646825397E+06,],
#             [7.19421847442681E+05, -1.36311507936508E+06,
#                 3.74856646825397E+06, 4.84663139329806E+06,],
#         ])
#         expected_C[9:13, 9:13] += np.array([
#             [1.05184695178840E+09, 5.27408401740155E+08, -
#                 2.39636875141802E+08, 5.53787670808823E+07,],
#             [5.27408401740155E+08, 3.86393873685784E+08, -
#                 1.44403954369652E+08, 1.44997490061072E+07,],
#             [-2.39636875141802E+08, -1.44403954369652E+08,
#                 1.69498523604074E+08, 1.91351534443363E+07,],
#             [5.53787670808823E+07, 1.44997490061072E+07,
#                 1.91351534443363E+07, 5.11240998577955E+07,],
#         ])
#         self.assertTrue(np.allclose(
#             expected_C, self.msh._heat_storage_matrix,
#         ))
#
#     def test_global_flux_vector_0(self):
#         expected_flux_vector_0 = np.array([
#             1.89850411575195E-08,
#             9.32804654257637E-09,
#             -4.31099786843920E-09,
#             -1.42748247257048E-06,
#             1.28559187259822E-05,
#             1.28558305047007E-05,
#             -1.42842430458346E-06,
#             -0.00000000000000E+00,
#             -0.00000000000000E+00,
#             1.10932858948307E-04,
#             7.12664676651715E-05,
#             -1.57821060328194E-05,
#             6.53002632662146E-02,
#         ])
#         self.assertTrue(np.allclose(
#             expected_flux_vector_0,
#             self.msh._heat_flux_vector_0,
#         ))
#
#     def test_global_flux_vector(self):
#         expected_flux_vector = np.array([
#             5.46746653845989E-09,
#             2.68636671492506E-09,
#             -1.24151622646639E-09,
#             -7.60441975353691E-07,
#             6.84647489228791E-06,
#             6.84643509031610E-06,
#             -7.60714420349861E-07,
#             -0.00000000000000E+00,
#             -0.00000000000000E+00,
#             5.41348756985190E-05,
#             3.30150985940221E-05,
#             -7.78256844391883E-06,
#             6.53078244526887E-02,
#         ])
#         self.assertTrue(np.allclose(
#             expected_flux_vector,
#             self.msh._heat_flux_vector,
#         ))
#
#     def test_global_residual_vector(self):
#         expected_Psi = np.array([
#             -2.38461234636085E-01,
#             7.59224243604616E-02,
#             7.99943496297368E-03,
#             4.17791714043375E-02,
#             -8.96429211407198E-03,
#             -7.86598279264764E-03,
#             -7.63908219256820E-03,
#             -2.82298628508657E-03,
#             -3.20429239722832E-04,
#             3.96237468132868E-04,
#             1.63711247439950E-03,
#             2.30096034332267E-03,
#             -4.19458710959875E-03,
#         ])
#         self.assertTrue(np.allclose(
#             expected_Psi, self.msh._residual_heat_flux_vector,
#         ))
#
#     def test_temperature_increment_vector(self):
#         expected_dT = np.array([
#             0.00000000000000E+00,
#             7.49567570052084E-02,
#             8.74547297620121E-03,
#             4.03016846701951E-02,
#             -8.64903073239771E-03,
#             -8.02469673177830E-03,
#             -7.36118354840201E-03,
#             -2.86764617815346E-03,
#             -3.12731582359419E-04,
#             3.92558622480283E-04,
#             1.63886471997195E-03,
#             2.29287000911671E-03,
#             -4.18115389772324E-03,
#         ])
#         self.assertTrue(np.allclose(
#             expected_dT, self.msh._delta_temp_vector,
#         ))
#
#     def test_iteration_variables(self):
#         expected_eps_a = 5.22652045961174E-03
#         self.assertAlmostEqual(self.msh._eps_a, expected_eps_a)
#         self.assertEqual(self.msh._iter, 1)
#
#
# class TestIterativeTemperatureCorrectionCubic(unittest.TestCase):
#     def setUp(self):
#         self.mtl = Material(
#             thrm_cond_solids=3.0,
#             spec_heat_cap_solids=741.0,
#             spec_grav_solids=2.65,
#             deg_sat_water_alpha=1.20e4,
#             deg_sat_water_beta=0.35,
#             water_flux_b1=0.08,
#             water_flux_b2=4.0,
#             water_flux_b3=1.0e-5,
#             seg_pot_0=2.0e-9,
#         )
#         self.msh = CoupledAnalysis1D(
#             z_range=(0, 100),
#             num_elements=4,
#             generate=True,
#         )
#         initial_temp_vector = np.array([
#             -2.000000000000000,
#             -9.157452320220460,
#             -10.488299785319000,
#             -7.673205119057850,
#             -3.379831977359920,
#             0.186084957826655,
#             1.975912628300400,
#             2.059737589813890,
#             1.158320034961550,
#             0.100523127786268,
#             -0.548750924584512,
#             -0.609286860003055,
#             -0.205841501790609,
#         ])
#         initial_temp_rate_vector = np.array([
#             -0.02000000000000000,
#             -0.09157452320220460,
#             -0.10488299785319000,
#             -0.07673205119057850,
#             -0.03379831977359920,
#             0.00186084957826655,
#             0.01975912628300400,
#             0.02059737589813890,
#             0.01158320034961550,
#             0.00100523127786268,
#             -0.00548750924584512,
#             -0.00609286860003055,
#             -0.00205841501790609,
#         ])
#         for nd, T0, dTdt0 in zip(self.msh.nodes,
#                                  initial_temp_vector,
#                                  initial_temp_rate_vector,
#                                  ):
#             nd.temp = T0
#             nd.temp_rate = dTdt0
#         for e in self.msh.elements:
#             for ip in e.int_pts:
#                 ip.material = self.mtl
#                 ip.void_ratio = 0.35
#                 ip.void_ratio_0 = 0.3
#                 ip.tot_stress = 1.2e5
#         bnd0 = ThermalBoundary1D(
#             nodes=(self.msh.nodes[0],),
#             bnd_type=ThermalBoundary1D.BoundaryType.temp,
#             bnd_value=-2.0,
#         )
#         self.msh.add_boundary(bnd0)
#         bnd1 = ThermalBoundary1D(
#             nodes=(self.msh.nodes[-1],),
#             int_pts=(self.msh.elements[-1].int_pts[-1],),
#             bnd_type=ThermalBoundary1D.BoundaryType.temp_grad,
#             bnd_value=25.0e-3,
#         )
#         self.msh.add_boundary(bnd1)
#         self.msh.initialize_global_system(1.5)
#         self.msh.time_step = 3.024E+5
#         self.msh.initialize_time_step()
#         self.msh._temp_vector[:] = np.array([
#             -2.000000000000000,
#             -9.082587137736640,
#             -10.479659195340700,
#             -7.632980166438240,
#             -3.388514806411960,
#             0.178062121944726,
#             1.968571203878090,
#             2.056890541011660,
#             1.158018886579530,
#             0.100916691640023,
#             -0.547117547373778,
#             -0.607000082862531,
#             -0.210024714103347,
#         ])
#         self.msh._temp_rate_vector[:] = np.array([
#             0.00000000000000E+00,
#             -3.02825804238568E-10,
#             -3.46835310360251E-10,
#             -2.53743555523472E-10,
#             -1.11766930468156E-10,
#             6.15360310271584E-12,
#             6.53410260679122E-11,
#             6.81130155364171E-11,
#             3.83042339601586E-11,
#             3.32417750613871E-12,
#             -1.81465252840407E-11,
#             -2.01483749999432E-11,
#             -6.80692796927300E-12,
#         ])
#         self.msh.update_boundary_conditions(self.msh._t1)
#         self.msh.update_nodes()
#         self.msh.update_integration_points()
#         self.msh.update_global_matrices_and_vectors()
#         self.msh.iterative_correction_step()
#
#     def test_temperature_distribution_nodes(self):
#         expected_temp_rate_vector = np.array([
#             0.00000000000000E+00,
#             2.47498817526917E-07,
#             2.85763254553079E-08,
#             1.32984448853519E-07,
#             -2.87329006419087E-08,
#             -2.65614768071763E-08,
#             -2.42586956207760E-08,
#             -9.41748664381412E-09,
#             -9.95379039448084E-10,
#             1.30275115736807E-09,
#             5.39880674132476E-09,
#             7.56091046420124E-09,
#             -1.38388620278036E-08,
#         ])
#         actual_temp_rate_nodes = np.array([
#             nd.temp_rate for nd in self.msh.nodes
#         ])
#         self.assertTrue(np.allclose(expected_temp_rate_vector,
#                                     actual_temp_rate_nodes,
#                                     ))
#         self.assertTrue(np.allclose(expected_temp_rate_vector,
#                                     self.msh._temp_rate_vector,
#                                     ))
#
#     def test_temperature_rate_distribution_nodes(self):
#         expected_temp_rate_vector = np.array([
#             0.00000000000000E+00,
#             2.47498817526917E-07,
#             2.85763254553079E-08,
#             1.32984448853519E-07,
#             -2.87329006419087E-08,
#             -2.65614768071763E-08,
#             -2.42586956207760E-08,
#             -9.41748664381412E-09,
#             -9.95379039448084E-10,
#             1.30275115736807E-09,
#             5.39880674132476E-09,
#             7.56091046420124E-09,
#             -1.38388620278036E-08,
#         ])
#         actual_temp_rate_nodes = np.array([
#             nd.temp_rate for nd in self.msh.nodes
#         ])
#         self.assertTrue(np.allclose(expected_temp_rate_vector,
#                                     actual_temp_rate_nodes,
#                                     atol=1e-12, rtol=1e-10,
#                                     ))
#         self.assertTrue(np.allclose(expected_temp_rate_vector,
#                                     self.msh._temp_rate_vector,
#                                     atol=1e-12, rtol=1e-10,
#                                     ))
#
#     def test_global_heat_flow_matrix_0(self):
#         expected_H = np.zeros((self.msh.num_nodes, self.msh.num_nodes))
#         expected_H[0:4, 0:4] += np.array([
#             [0.3754127694384990, -0.4791349492121190,
#                 0.1366244795670250, -0.0329022997934044,],
#             [-0.4791349492121190, 1.0974938412970900,
#              -0.7555601286108480, 0.1372012365258810,],
#             [0.1366244795670250, -0.7555601286108480,
#                 1.1003657454416000, -0.4814300963977770,],
#             [-0.0329022997934044, 0.1372012365258810,
#              -0.4814300963977770, 0.3771311596653000,],
#         ])
#         expected_H[3:7, 3:7] += np.array([
#             [0.3742278648957170, -0.4704043073588020,
#                 0.1245486051912600, -0.0283721627281755,],
#             [-0.4704043073588020, 1.0458021981448800,
#              -0.6891083023287820, 0.1137104115427070,],
#             [0.1245486051912600, -0.6891083023287820,
#                 0.9190461742111960, -0.3544864770736730,],
#             [-0.0283721627281755, 0.1137104115427070,
#              -0.3544864770736730, 0.2691482282591420,],
#         ])
#         expected_H[6:10, 6:10] += np.array([
#             [0.2668216256972590, -0.3407384274106880,
#                 0.0973538364030538, -0.0234370346896240,],
#             [-0.3407384274106880, 0.7788306912244300,
#              -0.5354461002167960, 0.0973538364030537,],
#             [0.0973538364030538, -0.5354461002167960,
#                 0.7788306912244310, -0.3407384274106880,],
#             [-0.0234370346896240, 0.0973538364030537,
#              -0.3407384274106880, 0.2668216256972590,],
#         ])
#         expected_H[9:13, 9:13] += np.array([
#             [0.3292202434390340, -0.4133999362112650,
#                 0.1112498768967810, -0.0270701841245502,],
#             [-0.4133999362112650, 0.9868437905990680,
#              -0.6971611631648800, 0.1237173087770760,],
#             [0.1112498768967810, -0.6971611631648800,
#                 1.0421402435851100, -0.4562289573170110,],
#             [-0.0270701841245502, 0.1237173087770760,
#              -0.4562289573170110, 0.3595818326644850,],
#         ])
#         self.assertTrue(np.allclose(
#             expected_H, self.msh._heat_flow_matrix_0,
#         ))
#
#     def test_global_heat_flow_matrix(self):
#         expected_H = np.zeros((self.msh.num_nodes, self.msh.num_nodes))
#         expected_H[0:4, 0:4] += np.array([
#             [0.3753879492274280, -0.4791042561238620,
#              0.1366167073707450, -0.0329004004743101,],
#             [-0.4791042561238620, 1.0974433825255700,
#              -0.7555345038239140, 0.1371953774222090,],
#             [0.1366167073707450, -0.7555345038239140,
#                 1.1003399547735400, -0.4814221583203750,],
#             [-0.0329004004743101, 0.1371953774222090,
#                 -0.4814221583203750, 0.3771271813724750,],
#         ])
#         expected_H[3:7, 3:7] += np.array([
#             [0.3742218246395010, -0.4703963271434800,
#              0.1245458642680330, -0.0283713617640532,],
#             [-0.4703963271434800, 1.0458236191503300,
#              -0.6891377855047830, 0.1137104934979320,],
#             [0.1245458642680330, -0.6891377855047830,
#                 0.9190792299556210, -0.3544873087188710,],
#             [-0.0283713617640532, 0.1137104934979320,
#                 -0.3544873087188710, 0.2691481769849920,],
#         ])
#         expected_H[6:10, 6:10] += np.array([
#             [0.2668216256972600, -0.3407384274106900,
#              0.0973538364030547, -0.0234370346896243,],
#             [-0.3407384274106900, 0.7788306912244320,
#                 -0.5354461002167970, 0.0973538364030541,],
#             [0.0973538364030547, -0.5354461002167970,
#                 0.7788306912244330, -0.3407384274106900,],
#             [-0.0234370346896243, 0.0973538364030541,
#                 -0.3407384274106900, 0.2668216256972600,],
#
#         ])
#         expected_H[9:13, 9:13] += np.array([
#             [0.3289962995618880, -0.4130762153818610,
#              0.1111334919996520, -0.0270535761796790,],
#             [-0.4130762153818610, 0.9863568971153020,
#              -0.6970058899187200, 0.1237252081852800,],
#             [0.1111334919996520, -0.6970058899187200,
#                 1.0421898250233900, -0.4563174271043250,],
#             [-0.0270535761796790, 0.1237252081852800,
#              -0.4563174271043250, 0.3596457950987240,],
#         ])
#         self.assertTrue(np.allclose(
#             expected_H, self.msh._heat_flow_matrix,
#         ))
#
#     def test_global_heat_storage_matrix_0(self):
#         expected_C = np.zeros((self.msh.num_nodes, self.msh.num_nodes))
#         expected_C[0:4, 0:4] += np.array([
#             [3.74901860610780E+06, 2.89593744482105E+06,
#              -1.05358398557321E+06, 5.54643193641815E+05,],
#             [2.89593744482105E+06, 1.88936621803465E+07,
#              -2.36630842102390E+06, -1.04792564897764E+06,],
#             [-1.05358398557321E+06, -2.36630842102390E+06,
#                 1.88757400422500E+07, 2.88462077162992E+06,],
#             [5.54643193641815E+05, -1.04792564897764E+06,
#                 2.88462077162992E+06, 3.73110189762532E+06,],
#         ])
#         expected_C[3:7, 3:7] += np.array([
#             [3.74548978664947E+06, 2.83529217357612E+06,
#              -8.63799618191817E+05, 6.29634934688451E+05,],
#             [2.83529217357612E+06, 1.92531430053028E+07,
#              -3.32307881157745E+06, -1.41571111930997E+06,],
#             [-8.63799618191817E+05, -3.32307881157745E+06,
#                 2.30168957941050E+07, 3.93911517581243E+06,],
#             [6.29634934688451E+05, -1.41571111930997E+06,
#                 3.93911517581243E+06, 4.82119852843649E+06,],
#         ])
#         expected_C[6:10, 6:10] += np.array([
#             [4.84663139329806E+06, 3.74856646825397E+06,
#              -1.36311507936508E+06, 7.19421847442681E+05,],
#             [3.74856646825397E+06, 2.45360714285714E+07,
#              -3.06700892857143E+06, -1.36311507936508E+06,],
#             [-1.36311507936508E+06, -3.06700892857143E+06,
#                 2.45360714285714E+07, 3.74856646825397E+06,],
#             [7.19421847442681E+05, -1.36311507936508E+06,
#                 3.74856646825397E+06, 4.84663139329806E+06,],
#         ])
#         expected_C[9:13, 9:13] += np.array([
#             [4.26389587430359E+06, 3.18874298722127E+06,
#              -1.17518017569044E+06, 5.93504826831539E+05,],
#             [3.18874298722127E+06, 1.95951789440892E+07,
#              -2.51514790752116E+06, -1.07640022713129E+06,],
#             [-1.17518017569044E+06, -2.51514790752116E+06,
#                 1.94626651593996E+07, 2.99118309010297E+06,],
#             [5.93504826831539E+05, -1.07640022713129E+06,
#                 2.99118309010297E+06, 3.89099624195036E+06,],
#         ])
#         self.assertTrue(np.allclose(
#             expected_C, self.msh._heat_storage_matrix_0,
#         ))
#
#     def test_global_heat_storage_matrix(self):
#         expected_C = np.zeros((self.msh.num_nodes, self.msh.num_nodes))
#         expected_C[0:4, 0:4] += np.array([
#             [4.74285500589966E+06, 3.49343955102212E+06, -
#                 1.29807894103605E+06, 6.28942612193995E+05,],
#             [3.49343955102212E+06, 2.04775242196110E+07, -
#                 2.69184500685009E+06, -1.08352197936191E+06,],
#             [-1.29807894103605E+06, -2.69184500685009E+06,
#                 1.99795374233527E+07, 3.06432562767385E+06,],
#             [6.28942612193995E+05, -1.08352197936191E+06,
#                 3.06432562767385E+06, 4.00294343313938E+06,],
#         ])
#         expected_C[3:7, 3:7] += np.array([
#             [4.17010491590658E+06, 2.80148200739218E+06, -
#                 1.53913095787304E+06, 7.18402142957111E+05,],
#             [2.80148200739218E+06, 2.63128141962097E+07,
#                 8.30339725061684E+05, -1.83206863961090E+06,],
#             [-1.53913095787304E+06, 8.30339725061684E+05,
#                 2.78795160638767E+07, 3.38735737086790E+06,],
#             [7.18402142957111E+05, -1.83206863961090E+06,
#                 3.38735737086790E+06, 4.88471894957745E+06,],
#         ])
#         expected_C[6:10, 6:10] += np.array([
#             [4.84663139329808E+06, 3.74856646825397E+06, -
#                 1.36311507936508E+06, 7.19421847442682E+05,],
#             [3.74856646825397E+06, 2.45360714285714E+07, -
#                 3.06700892857144E+06, -1.36311507936508E+06,],
#             [-1.36311507936508E+06, -3.06700892857144E+06,
#                 2.45360714285714E+07, 3.74856646825397E+06,],
#             [7.19421847442682E+05, -1.36311507936508E+06,
#                 3.74856646825397E+06, 4.84663139329808E+06,],
#         ])
#         expected_C[9:13, 9:13] += np.array([
#             [1.05184703160211E+09, 5.27408427089753E+08, -
#                 2.39636893587137E+08, 5.53787629545943E+07,],
#             [5.27408427089753E+08, 3.86393746848379E+08, -
#                 1.44403919746439E+08, 1.44997802492022E+07,],
#             [-2.39636893587137E+08, -1.44403919746439E+08,
#                 1.69498436030225E+08, 1.91350794170755E+07,],
#             [5.53787629545943E+07, 1.44997802492022E+07,
#                 1.91350794170755E+07, 5.11239567880632E+07,],
#         ])
#         self.assertTrue(np.allclose(
#             expected_C, self.msh._heat_storage_matrix,
#         ))
#
#     def test_global_flux_vector_0(self):
#         expected_flux_vector_0 = np.array([
#             1.89850411575195E-08,
#             9.32804654257637E-09,
#             -4.31099786843920E-09,
#             -1.42748247257048E-06,
#             1.28559187259822E-05,
#             1.28558305047007E-05,
#             -1.42842430458346E-06,
#             -0.00000000000000E+00,
#             -0.00000000000000E+00,
#             1.10932858948307E-04,
#             7.12664676651715E-05,
#             -1.57821060328194E-05,
#             6.53002632662146E-02,
#         ])
#         self.assertTrue(np.allclose(
#             expected_flux_vector_0,
#             self.msh._heat_flux_vector_0,
#         ))
#
#     def test_global_flux_vector(self):
#         expected_flux_vector = np.array([
#             5.46755066490460E-09,
#             2.68640804931463E-09,
#             -1.24153532934089E-09,
#             -7.60449037120510E-07,
#             6.84653850755319E-06,
#             6.84649869388256E-06,
#             -7.60721487239478E-07,
#             -0.00000000000000E+00,
#             -0.00000000000000E+00,
#             5.41352133532762E-05,
#             3.30157898019445E-05,
#             -7.78264191890823E-06,
#             6.53078337911065E-02,
#         ])
#         self.assertTrue(np.allclose(
#             expected_flux_vector,
#             self.msh._heat_flux_vector,
#         ))
#
#     def test_global_residual_vector(self):
#         expected_Psi = np.array([
#             -2.36065087465956E-01,
#             -2.18385250792819E-05,
#             1.12974581959087E-06,
#             -1.08848129651701E-05,
#             -5.90483595852911E-06,
#             -9.44720627751167E-06,
#             5.79182251906826E-06,
#             -8.43658542483070E-07,
#             1.56954993024943E-07,
#             3.88509427186182E-07,
#             -7.78294034245843E-07,
#             -3.56285036477028E-07,
#             -1.66211459323978E-06,
#         ])
#         self.assertTrue(np.allclose(
#             expected_Psi, self.msh._residual_heat_flux_vector,
#             atol=1e-7,
#         ))
#
#     def test_temperature_increment_vector(self):
#         expected_dT = np.array([
#             0.00000000000000E+00,
#             -2.15400636773106E-05,
#             8.90839395904079E-07,
#             -1.04552863107220E-05,
#             -6.00010207255151E-06,
#             -9.35470456152675E-06,
#             5.59486659083009E-06,
#             -7.99158862030743E-07,
#             1.45760487476165E-07,
#             3.88096232875535E-07,
#             -7.78052157469524E-07,
#             -3.57816149462257E-07,
#             -1.65956446958961E-06,
#         ])
#         self.assertTrue(np.allclose(
#             expected_dT, self.msh._delta_temp_vector,
#             rtol=1e-3, atol=1e-7,
#         ))
#
#     def test_iteration_variables(self):
#         expected_eps_a = 1.62910190189313E-06
#         self.assertEqual(self.msh._iter, 1)
#         self.assertAlmostEqual(self.msh._eps_a, expected_eps_a)
#
#
if __name__ == "__main__":
    unittest.main()<|MERGE_RESOLUTION|>--- conflicted
+++ resolved
@@ -1042,13 +1042,8 @@
 class TestInitializeGlobalSystemLinear(unittest.TestCase):
     def setUp(self):
         self.mtl = Material(
-<<<<<<< HEAD
             spec_grav_solids=2.65,
             thrm_cond_solids=2.1,
-=======
-            spec_grav_solids=2.6,
-            thrm_cond_solids=3.0,
->>>>>>> 4c972eba
             spec_heat_cap_solids=874.0,
             deg_sat_water_alpha=1.20e4,
             deg_sat_water_beta=0.35,
@@ -1231,7 +1226,7 @@
 
     def test_thrm_cond_distribution(self):
         expected_thrm_cond_int_pts = np.array([
-            2.10850030207483,
+            2.10850030207482,
             2.10850030207482,
             2.10850030207482,
             2.10850030207482,
@@ -1386,6 +1381,7 @@
             ip.pre_consol_stress
             for e in self.msh.elements for ip in e.int_pts
         ])
+        print(actual_ppc_int_pts)
         self.assertTrue(np.allclose(
             actual_ppc_int_pts,
             expected_ppc_int_pts,
