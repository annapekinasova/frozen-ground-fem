--- conflicted
+++ resolved
@@ -1005,16 +1005,11 @@
         h20 = 0.2613296723134430
         h30 = -0.0629126988902734
         h21 = -1.4373131977239400
-<<<<<<< HEAD
         d0 = np.ones((self.msh.num_nodes,)) * (2 * h00)
-=======
-        d0 = 2.0 * np.ones((self.msh.num_nodes,)) * h00
->>>>>>> ccef8625
         d0[0] = h00
         d0[-1] = h00
         d0[1::3] = h11
         d0[2::3] = h11
-<<<<<<< HEAD
         d1 = np.ones((self.msh.num_nodes - 1,)) * h10
         d1[1::3] = h21
         d2 = np.ones((self.msh.num_nodes - 2,)) * h20
@@ -1025,18 +1020,6 @@
         expected1 += np.diag(d1, -1) + np.diag(d1, 1)
         expected1 += np.diag(d2, -2) + np.diag(d2, 2)
         expected1 += np.diag(d3, -3) + np.diag(d3, 3)
-=======
-        dm1 = np.ones((self.msh.num_nodes - 1,)) * h10
-        dm1[1::3] = h21
-        dm2 = np.ones((self.msh.num_nodes - 2,)) * h20
-        dm2[2::3] = 0.0
-        dm3 = np.zeros((self.msh.num_nodes - 3,))
-        dm3[0::3] = h30
-        expected1 = np.diag(d0)
-        expected1 += np.diag(dm1, -1) + np.diag(dm1, 1)
-        expected1 += np.diag(dm2, -2) + np.diag(dm2, 2)
-        expected1 += np.diag(dm3, -3) + np.diag(dm3, 3)
->>>>>>> ccef8625
         self.msh.update_heat_flow_matrix()
         self.assertTrue(np.allclose(self.msh._heat_flow_matrix_0, expected0))
         self.assertTrue(np.allclose(self.msh._heat_flow_matrix, expected1))
@@ -1501,13 +1484,8 @@
 
     def test_temperature_gradient_distribution(self):
         expected_temp_gradient_int_pts = np.array([
-<<<<<<< HEAD
-            0.004,
-            0.004,
-=======
             0.0040000,
             0.0040000,
->>>>>>> ccef8625
             -0.0360000,
             -0.0360000,
             -0.0280000,
@@ -1540,16 +1518,6 @@
 
     def test_vol_water_cont_temp_gradient_distribution(self):
         expected_vol_water_cont_temp_gradient_int_pts = np.array([
-<<<<<<< HEAD
-            0.00000000000000000,
-            0.00000000000000000,
-            0.00000000000000000,
-            0.00000000000000000,
-            0.00000000000000000,
-            0.00000000000000000,
-            0.00000000000000000,
-            0.00000000000000000,
-=======
             0.000000000000000,
             0.000000000000000,
             0.000000000000000,
@@ -1558,16 +1526,11 @@
             0.000000000000000,
             0.000000000000000,
             0.000000000000000,
->>>>>>> ccef8625
         ])
         actual_vol_water_cont_temp_gradient_int_pts = np.array([
             ip.vol_water_cont_temp_gradient
             for e in self.msh.elements for ip in e.int_pts
         ])
-<<<<<<< HEAD
-        print(actual_vol_water_cont_temp_gradient_int_pts)
-=======
->>>>>>> ccef8625
         self.assertTrue(np.allclose(
             actual_vol_water_cont_temp_gradient_int_pts,
             expected_vol_water_cont_temp_gradient_int_pts,
