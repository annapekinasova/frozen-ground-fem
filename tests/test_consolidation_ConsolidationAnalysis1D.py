--- conflicted
+++ resolved
@@ -3161,8 +3161,6 @@
 
     def test_pre_consol_stress_distribution(self):
         expected_ppc_int_pts = np.array([
-<<<<<<< HEAD
-=======
             1.91348263991600E+05,
             2.95508926399538E+05,
             4.21400086245929E+05,
@@ -3183,7 +3181,6 @@
             1.50935229366213E+05,
             1.60031067344958E+05,
             1.65385719998053E+05,
->>>>>>> 559a4e26
         ])
         actual_ppc_int_pts = np.array([
             ip.pre_consol_stress
