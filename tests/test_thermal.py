--- conflicted
+++ resolved
@@ -17,12 +17,10 @@
         self.e = Element1D(self.nodes)
         self.thrm_e = ThermalElement1D(self.e)
 
-<<<<<<< HEAD
     def test_invalid_no_parent(self):
         with self.assertRaises(TypeError):
             thrm_e = ThermalElement1D()
-=======
+
     def test_invalid_parent(self):
         with self.assertRaises(TypeError):
-            thrm_e = ThermalElement1D(self.nodes)
->>>>>>> 3312034d
+            thrm_e = ThermalElement1D(self.nodes)