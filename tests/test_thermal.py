import unittest

import numpy as np

from frozen_ground_fem.geometry import (
    Node1D,
    Element1D,
)
from frozen_ground_fem.thermal import (
    ThermalElement1D,
)


class TestThermalElement1D(unittest.TestCase):
    def setUp(self):
        self.nodes = tuple(Node1D(k, 2.0 * k + 1.0) for k in range(2))
        self.e = Element1D(self.nodes)
        self.thrm_e = ThermalElement1D(self.e)

    def test_invalid_no_parent(self):
        with self.assertRaises(TypeError):
            thrm_e = ThermalElement1D()

    def test_invalid_parent(self):
        with self.assertRaises(TypeError):
            thrm_e = ThermalElement1D(self.nodes)

<<<<<<< HEAD
    def test_jacobian_equal(self):
        self.assertAlmostEqual(self.e.jacobian, self.thrm_e.jacobian)
=======
    def test_nodes_equal(self):
        for nd, e_nd in zip(self.nodes, self.thrm_e.nodes):
            self.assertIs(nd, e_nd)
>>>>>>> bbd1e2ab
<|MERGE_RESOLUTION|>--- conflicted
+++ resolved
@@ -25,11 +25,9 @@
         with self.assertRaises(TypeError):
             thrm_e = ThermalElement1D(self.nodes)
 
-<<<<<<< HEAD
     def test_jacobian_equal(self):
         self.assertAlmostEqual(self.e.jacobian, self.thrm_e.jacobian)
-=======
+
     def test_nodes_equal(self):
         for nd, e_nd in zip(self.nodes, self.thrm_e.nodes):
-            self.assertIs(nd, e_nd)
->>>>>>> bbd1e2ab
+            self.assertIs(nd, e_nd)